##
## Hamiltonian dynamics numerical simulation trajectories
##

abstract type AbstractProposal end
abstract type AbstractTrajectory{I<:AbstractIntegrator} <: AbstractProposal end

# Create a callback function for all `AbstractTrajectory`
# without passing random number generator
transition(
    τ::AbstractTrajectory{I},
    h::Hamiltonian,
    z::PhasePoint
<<<<<<< HEAD
) where {I<:AbstractIntegrator,T<:Real} = transition(GLOBAL_RNG, τ, h, z)
=======
) where {I<:AbstractIntegrator} = transition(GLOBAL_RNG, τ, h, z)
>>>>>>> 34d7698d

###
### Standard HMC implementation with fixed leapfrog step numbers.
###
struct StaticTrajectory{I<:AbstractIntegrator} <: AbstractTrajectory{I}
    integrator  ::  I
    n_steps     ::  Int
end

"""
Termination (i.e. no-U-turn).
"""
struct Termination end

"""
Create a `StaticTrajectory` with a new integrator
"""
function (τ::StaticTrajectory)(integrator::AbstractIntegrator)
    return StaticTrajectory(integrator, τ.n_steps)
end

function transition(
    rng::AbstractRNG,
    τ::StaticTrajectory,
    h::Hamiltonian,
    z::PhasePoint
) where {T<:Real}
    z′ = step(τ.integrator, h, z, τ.n_steps)
    # Accept via MH criteria
    is_accept, α = mh_accept(rng, -neg_energy(z), -neg_energy(z′))
    if is_accept
        z = PhasePoint(z′.θ, -z′.r, z′.ℓπ, z′.ℓκ)
    end
    return z, α
end

abstract type DynamicTrajectory{I<:AbstractIntegrator} <: AbstractTrajectory{I} end

###
### Standard HMC implementation with fixed total trajectory length.
###
struct HMCDA{I<:AbstractIntegrator} <: DynamicTrajectory{I}
    integrator  ::  I
    λ           ::  AbstractFloat
end

"""
Create a `HMCDA` with a new integrator
"""
function (τ::HMCDA)(integrator::AbstractIntegrator)
    return HMCDA(integrator, τ.λ)
end

function transition(
    rng::AbstractRNG,
    τ::HMCDA,
    h::Hamiltonian,
    z::PhasePoint
) where {T<:Real}
    # Create the corresponding static τ
    n_steps = max(1, floor(Int, τ.λ / τ.integrator.ϵ))
    static_τ = StaticTrajectory(τ.integrator, n_steps)
    return transition(rng, static_τ, h, z)
end


###
### Advanced HMC implementation with (adaptive) dynamic trajectory length.
###

"""
Dynamic trajectory HMC using the no-U-turn termination criteria algorithm.
"""
struct NUTS{I<:AbstractIntegrator} <: DynamicTrajectory{I}
    integrator  ::  I
    max_depth   ::  Int
    Δ_max       ::  AbstractFloat
end


# Helper function to use default values
NUTS(integrator::AbstractIntegrator) = NUTS(integrator, 10, 1000.0)

"""
Create a `NUTS` with a new integrator
"""
function (snuts::NUTS)(integrator::AbstractIntegrator)
    return NUTS(integrator, snuts.max_depth, snuts.Δ_max)
end


###
### The doubling tree algorithm for expanding trajectory.
###

# TODO: implement a more efficient way to build the balance tree
function build_tree(
    rng::AbstractRNG,
    nt::DynamicTrajectory{I},
    h::Hamiltonian,
    z::PhasePoint,
    logu::AbstractFloat,
    v::Int,
    j::Int,
    H::AbstractFloat
) where {I<:AbstractIntegrator,T<:Real}
    if j == 0
        # Base case - take one leapfrog step in the direction v.
        z′ = step(nt.integrator, h, z, v)
        H′ = -neg_energy(z′)
        n′ = (logu <= -H′) ? 1 : 0
        s′ = (logu < nt.Δ_max + -H′) ? 1 : 0
        α′ = exp(min(0, H - H′))

        return z′, z′, z′, n′, s′, α′, 1
    else
        # Recursion - build the left and right subtrees.
        zm, zp, z′, n′, s′, α′, n′α = build_tree(rng, nt, h, z, logu, v, j - 1, H)

        if s′ == 1
            if v == -1
                zm, _, z′′, n′′, s′′, α′′, n′′α = build_tree(rng, nt, h, zm, logu, v, j - 1, H)
            else
                _, zp, z′′, n′′, s′′, α′′, n′′α = build_tree(rng, nt, h, zp, logu, v, j - 1, H)
            end
            if rand(rng) < n′′ / (n′ + n′′)
                z′ = z′′
            end
            α′ = α′ + α′′
            n′α = n′α + n′′α
            s′ = s′′ * (dot(zp.θ - zm.θ, ∂H∂r(h, zm.r)) >= 0 ? 1 : 0) * (dot(zp.θ - zm.θ, ∂H∂r(h, zp.r)) >= 0 ? 1 : 0)
            n′ = n′ + n′′
        end

        # s: termination stats
        # α: MH stats, i.e. sum of MH accept prob for all leapfrog steps
        # nα: total # of leap frog steps, i.e. phase points in a trajectory
        # n: # of acceptable candicates, i.e. prob is larger than slice variable u
        return zm, zp, z′, n′, s′, α′, n′α
    end
end

build_tree(
    nt::DynamicTrajectory{I},
    h::Hamiltonian,
    z::PhasePoint,
    logu::AbstractFloat,
    v::Int,
    j::Int,
    H::AbstractFloat
) where {I<:AbstractIntegrator,T<:Real} = build_tree(GLOBAL_RNG, nt, h, z, logu, v, j, H)

function transition(
    rng::AbstractRNG,
    nt::DynamicTrajectory{I},
    h::Hamiltonian,
    z::PhasePoint
) where {I<:AbstractIntegrator,T<:Real}
    θ, r = z.θ, z.r
    H = -neg_energy(z)
    logu = log(rand(rng)) - H

    zm = z; zp = z; z_new = z; j = 0; n = 1; s = 1

    local α, nα
    while s == 1 && j <= nt.max_depth
        v = rand(rng, [-1, 1])
        if v == -1
            zm, _, z′, n′, s′, α, nα = build_tree(rng, nt, h, zm, logu, v, j, H)
        else
            zm, _, z′, n′, s′, α, nα = build_tree(rng, nt, h, zm, logu, v, j, H)
        end

        if s′ == 1
            if rand(rng) < min(1, n′ / n)
                z_new = z′
            end
        end

        n = n + n′
        s = s′ * (dot(zp.θ - zm.θ, ∂H∂r(h, zm.r)) >= 0 ? 1 : 0) * (dot(zp.θ - zm.θ, ∂H∂r(h, zp.r)) >= 0 ? 1 : 0)
        j = j + 1
    end

    return z_new, α / nα
end

<<<<<<< HEAD
transition(nt::DynamicTrajectory{I},
    h::Hamiltonian,
    z::PhasePoint
) where {I<:AbstractIntegrator,T<:Real} = transition(GLOBAL_RNG, nt, h, z)

=======
>>>>>>> 34d7698d
##
## API: required by Turing.Gibbs
##

# TODO: rename all `Turing.step` to `transition`?

# function step(rng::AbstractRNG, h::Hamiltonian, τ::AbstractTrajectory{I}, θ::AbstractVector{T}) where {T<:Real,I<:AbstractIntegrator}
#     r = rand(rng, h.metric)
#     θ_new, r_new, α, H_new = transition(rng, τ, h, θ, r)
#     return θ_new, H_new, α
# end
#
# step(h::Hamiltonian, p::AbstractTrajectory, θ::AbstractVector{T}) where {T<:Real} = step(GLOBAL_RNG, h, p, θ)

###
### Find for an initial leap-frog step-size via heuristic search.
###

function find_good_eps(
    rng::AbstractRNG,
    h::Hamiltonian,
    θ::AbstractVector{T};
    max_n_iters::Int=100
) where {T<:Real}
    ϵ′ = ϵ = 0.1
    a_min, a_cross, a_max = 0.25, 0.5, 0.75 # minimal, crossing, maximal accept ratio
    d = 2.0

    r = rand(rng, h.metric)
    z = phasepoint(h, θ, r)
    H = -neg_energy(z)

    z′ = step(Leapfrog(ϵ), h, z)
    H_new = -neg_energy(z′)

    ΔH = H - H_new
    direction = ΔH > log(a_cross) ? 1 : -1

    # Crossing step: increase/decrease ϵ until accept ratio cross a_cross.
    for _ = 1:max_n_iters
        ϵ′ = direction == 1 ? d * ϵ : 1 / d * ϵ
        z′ = step(Leapfrog(ϵ′), h, z)
        H_new = -neg_energy(z′)

        ΔH = H - H_new
        DEBUG && @debug "Crossing step" direction H_new ϵ "α = $(min(1, exp(ΔH)))"
        if (direction == 1) && !(ΔH > log(a_cross))
            break
        elseif (direction == -1) && !(ΔH < log(a_cross))
            break
        else
            ϵ = ϵ′
        end
    end

    # Bisection step: ensure final accept ratio: a_min < a < a_max.
    # See https://en.wikipedia.org/wiki/Bisection_method
    ϵ, ϵ′ = ϵ < ϵ′ ? (ϵ, ϵ′) : (ϵ′, ϵ)  # ensure ϵ < ϵ′
    for _ = 1:max_n_iters
        ϵ_mid = middle(ϵ, ϵ′)
        z′ = step(Leapfrog(ϵ_mid), h, z)
        H_new = -neg_energy(z′)

        ΔH = H - H_new
        DEBUG && @debug "Bisection step" H_new ϵ_mid "α = $(min(1, exp(ΔH)))"
        if (exp(ΔH) > a_max)
            ϵ = ϵ_mid
        elseif (exp(ΔH) < a_min)
            ϵ′ = ϵ_mid
        else
            ϵ = ϵ_mid
            break
        end
    end

    return ϵ
end

find_good_eps(
    h::Hamiltonian,
    θ::AbstractVector{T};
    max_n_iters::Int=100
) where {T<:Real} = find_good_eps(GLOBAL_RNG, h, θ; max_n_iters=max_n_iters)


function mh_accept(
    rng::AbstractRNG,
    H::T,
    H_new::T
) where {T<:AbstractFloat}
    α = min(1.0, exp(H - H_new))
    accept = rand(rng) < α
    return accept, α
end

mh_accept(
    H::T,
    H_new::T
) where {T<:AbstractFloat} = mh_accept(GLOBAL_RNG, H, H_new)

####
#### Adaption
####

update(
    h::Hamiltonian,
    τ::AbstractProposal,
    dpc::Adaptation.AbstractPreconditioner
) = h(getM⁻¹(dpc)), τ

update(
    h::Hamiltonian,
    τ::AbstractProposal,
    da::NesterovDualAveraging
) = h, τ(τ.integrator(getϵ(da)))


update(
    h::Hamiltonian,
    τ::AbstractProposal,
    ca::Adaptation.AbstractCompositeAdaptor
) = h(getM⁻¹(ca.pc)), τ(τ.integrator(getϵ(ca.ssa)))

function update(h::Hamiltonian, θ::AbstractVector{<:Real})
    metric = h.metric
    if length(metric) != length(θ)
        metric = metric(length(θ))
        h = h(getM⁻¹(Preconditioner(metric)))
    end
    return h
end<|MERGE_RESOLUTION|>--- conflicted
+++ resolved
@@ -11,11 +11,7 @@
     τ::AbstractTrajectory{I},
     h::Hamiltonian,
     z::PhasePoint
-<<<<<<< HEAD
-) where {I<:AbstractIntegrator,T<:Real} = transition(GLOBAL_RNG, τ, h, z)
-=======
 ) where {I<:AbstractIntegrator} = transition(GLOBAL_RNG, τ, h, z)
->>>>>>> 34d7698d
 
 ###
 ### Standard HMC implementation with fixed leapfrog step numbers.
@@ -203,28 +199,6 @@
     return z_new, α / nα
 end
 
-<<<<<<< HEAD
-transition(nt::DynamicTrajectory{I},
-    h::Hamiltonian,
-    z::PhasePoint
-) where {I<:AbstractIntegrator,T<:Real} = transition(GLOBAL_RNG, nt, h, z)
-
-=======
->>>>>>> 34d7698d
-##
-## API: required by Turing.Gibbs
-##
-
-# TODO: rename all `Turing.step` to `transition`?
-
-# function step(rng::AbstractRNG, h::Hamiltonian, τ::AbstractTrajectory{I}, θ::AbstractVector{T}) where {T<:Real,I<:AbstractIntegrator}
-#     r = rand(rng, h.metric)
-#     θ_new, r_new, α, H_new = transition(rng, τ, h, θ, r)
-#     return θ_new, H_new, α
-# end
-#
-# step(h::Hamiltonian, p::AbstractTrajectory, θ::AbstractVector{T}) where {T<:Real} = step(GLOBAL_RNG, h, p, θ)
-
 ###
 ### Find for an initial leap-frog step-size via heuristic search.
 ###
