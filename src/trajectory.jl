####
#### Implementation for Hamiltonian dynamics trajectories
####
#### Developers' Notes
####
#### Not all functions that use `rng` require a fallback function with `Random.default_rng()`
#### as default. In short, only those exported to other libries need such a fallback
#### function. Internal uses shall always use the explict `rng` version. (Kai Xu 6/Jul/19)

"""
$(TYPEDEF)
A transition that contains the phase point and
other statistics of the transition.

# Fields
$(TYPEDFIELDS)
"""
struct Transition{P<:PhasePoint,NT<:NamedTuple}
    "Phase-point for the transition."
    z::P
    "Statistics related to the transition, e.g. energy."
    stat::NT
end

"Returns the statistics for transition `t`."
stat(t::Transition) = t.stat

"""
$(TYPEDEF)
Abstract type for HMC kernels. 
"""
abstract type AbstractMCMCKernel end

"""
$(TYPEDEF)
Abstract type for termination criteria for Hamiltonian trajectories, e.g. no-U-turn and fixed number of leapfrog integration steps. 
"""
abstract type AbstractTerminationCriterion end

"""
$(TYPEDEF)
Abstract type for a fixed number of leapfrog integration steps.
"""
abstract type StaticTerminationCriterion <: AbstractTerminationCriterion end

"""
$(TYPEDEF)
Abstract type for dynamic Hamiltonian trajectory termination criteria. 
"""
abstract type DynamicTerminationCriterion <: AbstractTerminationCriterion end

"""
$(TYPEDEF)
Static HMC with a fixed number of leapfrog steps.

# Fields
$(TYPEDFIELDS)

# References
1. Neal, R. M. (2011). MCMC using Hamiltonian dynamics. Handbook of Markov chain Monte Carlo, 2(11), 2. ([arXiv](https://arxiv.org/pdf/1206.1901))
"""
struct FixedNSteps <: StaticTerminationCriterion
    "Number of steps to simulate, i.e. length of trajectory will be `L + 1`."
    L::Int
end

"""
$(TYPEDEF)
Standard HMC implementation with a fixed integration time.

# Fields
$(TYPEDFIELDS)

# References
1. Neal, R. M. (2011). MCMC using Hamiltonian dynamics. Handbook of Markov chain Monte Carlo, 2(11), 2. ([arXiv](https://arxiv.org/pdf/1206.1901)) 
"""
struct FixedIntegrationTime{F<:AbstractFloat} <: StaticTerminationCriterion
    "Total length of the trajectory, i.e. take `floor(λ / integrator_step_size)` number of leapfrog steps."
    λ::F
end

##
## Sampling methods for trajectories.
##

"How to sample a phase-point from the simulated trajectory."
abstract type AbstractTrajectorySampler end

"Samples the end-point of the trajectory."
struct EndPointTS <: AbstractTrajectorySampler end

"""
$(TYPEDEF)

Trajectory slice sampler carried during the building of the tree.
It contains the slice variable and the number of acceptable condidates in the tree.

# Fields

$(TYPEDFIELDS)
"""
struct SliceTS{F<:AbstractFloat} <: AbstractTrajectorySampler
    "Sampled candidate `PhasePoint`."
    zcand::PhasePoint
    "Slice variable in log-space."
    ℓu::F
    "Number of acceptable candidates, i.e. those with probability larger than slice variable `u`."
    n::Int
end

Base.show(io::IO, s::SliceTS) = print(io, "SliceTS(ℓu=$(s.ℓu), n=$(s.n))")

"""
$(TYPEDEF)

Multinomial trajectory sampler carried during the building of the tree.
It contains the weight of the tree, defined as the total probabilities of the leaves.

# Fields

$(TYPEDFIELDS)
"""
struct MultinomialTS{F<:AbstractFloat} <: AbstractTrajectorySampler
    "Sampled candidate `PhasePoint`."
    zcand::PhasePoint
    "Total energy for the given tree, i.e. the sum of energies of all leaves."
    ℓw::F
end

"""
$(TYPEDEF)

Slice sampler for the starting single leaf tree.
Slice variable is initialized.
"""
SliceTS(rng::AbstractRNG, z0::PhasePoint) = SliceTS(z0, log(rand(rng)) - energy(z0), 1)

"""
$(TYPEDEF)

Multinomial sampler for the starting single leaf tree.
(Log) weights for leaf nodes are their (unnormalised) Hamiltonian energies.

Ref: https://github.com/stan-dev/stan/blob/develop/src/stan/mcmc/hmc/nuts/base_nuts.hpp#L226
"""
MultinomialTS(rng::AbstractRNG, z0::PhasePoint) = MultinomialTS(z0, zero(energy(z0)))

"""
$(TYPEDEF)

Create a slice sampler for a single leaf tree:
- the slice variable is copied from the passed-in sampler `s` and
- the number of acceptable candicates is computed by comparing the slice variable against the current energy.
"""
function SliceTS(s::SliceTS, H0::AbstractFloat, zcand::PhasePoint)
    return SliceTS(zcand, s.ℓu, (s.ℓu <= -energy(zcand)) ? 1 : 0)
end

"""
$(TYPEDEF)

Multinomial sampler for a trajectory consisting only a leaf node.
- tree weight is the (unnormalised) energy of the leaf.
"""
function MultinomialTS(s::MultinomialTS, H0::AbstractFloat, zcand::PhasePoint)
    return MultinomialTS(zcand, H0 - energy(zcand))
end

function combine(rng::AbstractRNG, s1::SliceTS, s2::SliceTS)
    @assert s1.ℓu == s2.ℓu "Cannot combine two slice sampler with different slice variable"
    n = s1.n + s2.n
    zcand = rand(rng) < s1.n / n ? s1.zcand : s2.zcand
    return SliceTS(zcand, s1.ℓu, n)
end

function combine(zcand::PhasePoint, s1::SliceTS, s2::SliceTS)
    @assert s1.ℓu == s2.ℓu "Cannot combine two slice sampler with different slice variable"
    n = s1.n + s2.n
    return SliceTS(zcand, s1.ℓu, n)
end

function combine(rng::AbstractRNG, s1::MultinomialTS, s2::MultinomialTS)
    ℓw = logaddexp(s1.ℓw, s2.ℓw)
    zcand = rand(rng) < exp(s1.ℓw - ℓw) ? s1.zcand : s2.zcand
    return MultinomialTS(zcand, ℓw)
end

function combine(zcand::PhasePoint, s1::MultinomialTS, s2::MultinomialTS)
    ℓw = logaddexp(s1.ℓw, s2.ℓw)
    return MultinomialTS(zcand, ℓw)
end

mh_accept(rng::AbstractRNG, s::SliceTS, s′::SliceTS) = rand(rng) < min(1, s′.n / s.n)

function mh_accept(rng::AbstractRNG, s::MultinomialTS, s′::MultinomialTS)
    return rand(rng) < min(1, exp(s′.ℓw - s.ℓw))
end

"""
$(TYPEDEF)

Numerically simulated Hamiltonian trajectories.
"""
struct Trajectory{
    TS<:AbstractTrajectorySampler,
    I<:AbstractIntegrator,
    TC<:AbstractTerminationCriterion,
}
    "Integrator used to simulate trajectory."
    integrator::I
    "Criterion to terminate the simulation."
    termination_criterion::TC
end

Trajectory{TS}(integrator::I, termination_criterion::TC) where {TS,I,TC} =
    Trajectory{TS,I,TC}(integrator, termination_criterion)

ConstructionBase.constructorof(::Type{<:Trajectory{TS}}) where {TS} = Trajectory{TS}

function Base.show(io::IO, τ::Trajectory{TS}) where {TS}
    print(io, "Trajectory{$TS}(integrator=$(τ.integrator), tc=$(τ.termination_criterion))")
end

nsteps(τ::Trajectory{TS,I,TC}) where {TS,I,TC<:FixedNSteps} = τ.termination_criterion.L
nsteps(τ::Trajectory{TS,I,TC}) where {TS,I,TC<:FixedIntegrationTime} =
    max(1, floor(Int, τ.termination_criterion.λ / nom_step_size(τ.integrator)))

##
## Kernel interface
##

struct HMCKernel{R,T<:Trajectory} <: AbstractMCMCKernel
    refreshment::R
    τ::T
end

HMCKernel(τ::Trajectory) = HMCKernel(FullMomentumRefreshment(), τ)

"""
$(SIGNATURES)

Make a MCMC transition from phase point `z` using the trajectory `τ` under Hamiltonian `h`.

NOTE: This is a RNG-implicit fallback function for `transition(Random.default_rng(), τ, h, z)`
"""
function transition(τ::Trajectory, h::Hamiltonian, z::PhasePoint)
    return transition(Random.default_rng(), τ, h, z)
end

###
### Actual trajectory implementations
###

function transition(
    rng::Union{AbstractRNG,AbstractVector{<:AbstractRNG}},
    τ::Trajectory{TS,I,TC},
    h::Hamiltonian,
    z::PhasePoint,
) where {TS<:AbstractTrajectorySampler,I,TC<:StaticTerminationCriterion}
    H0 = energy(z)

    z′, is_accept, α = sample_phasepoint(rng, τ, h, z)
    # Do the actual accept / reject
    z = accept_phasepoint!(z, z′, is_accept)    # NOTE: this function changes `z′` in place in matrix-parallel mode
    # Reverse momentum variable to preserve reversibility
    z = PhasePoint(z.θ, -z.r, z.ℓπ, z.ℓκ)
    # Get cached hamiltonian energy 
    H, H′ = energy(z), energy(z′)
    tstat = merge(
        (
            n_steps = nsteps(τ),
            is_accept = is_accept,
            acceptance_rate = α,
            log_density = z.ℓπ.value,
            hamiltonian_energy = H,
            hamiltonian_energy_error = H - H0,
            # check numerical error in proposed phase point. 
            numerical_error = isfinite(H′),
        ),
        stat(τ.integrator),
    )
    return Transition(z, tstat)
end

# Return the accepted phase point
function accept_phasepoint!(
    z::T,
    z′::T,
    is_accept::Bool,
) where {T<:PhasePoint{<:AbstractVector}}
    if is_accept
        return z′
    else
        return z
    end
end
function accept_phasepoint!(z::T, z′::T, is_accept) where {T<:PhasePoint{<:AbstractMatrix}}
    # Revert unaccepted proposals in `z′`
    is_reject = (!).(is_accept)
    if any(is_reject)
        # Convert logical indexing to number indexing to support CUDA.jl
        # NOTE: for x::CuArray, x[:,Vector{Bool}]  is NOT supported
        #                       x[:,CuVector{Int}] is NOT supported
        #                       x[:,Vector{Int}]   is     supported
        is_reject = findall(is_reject) |> Array
        z′.θ[:, is_reject] = z.θ[:, is_reject]
        z′.r[:, is_reject] = z.r[:, is_reject]
        z′.ℓπ.value[is_reject] = z.ℓπ.value[is_reject]
        z′.ℓπ.gradient[:, is_reject] = z.ℓπ.gradient[:, is_reject]
        z′.ℓκ.value[is_reject] = z.ℓκ.value[is_reject]
        z′.ℓκ.gradient[:, is_reject] = z.ℓκ.gradient[:, is_reject]
    end
    # Always return `z′` as any unaccepted proposal is already reverted
    # NOTE: This in place treatment of `z′` is for memory efficient consideration.
    #       We can also copy `z′ and avoid mutating the original `z′`. But this is
    #       not efficient and immutability of `z′` is not important in this local scope.
    return z′
end

### Use end-point from the trajectory as a proposal and apply MH correction

function sample_phasepoint(rng, τ::Trajectory{EndPointTS}, h, z)
    z′ = step(τ.integrator, h, z, nsteps(τ))
    is_accept, α = mh_accept_ratio(rng, energy(z), energy(z′))
    return z′, is_accept, α
end

### Multinomial sampling from trajectory

function randcat(
    rng::AbstractRNG,
    zs::AbstractVector{<:PhasePoint},
    unnorm_ℓp::AbstractVector,
)
    p = exp.(unnorm_ℓp .- logsumexp(unnorm_ℓp))
    i = randcat(rng, p)
    return zs[i]
end

# zs is in the form of Vector{PhasePoint{Matrix}} and has shape [n_steps][dim, n_chains]
function randcat(rng, zs::AbstractVector{<:PhasePoint}, unnorm_ℓP::AbstractMatrix)
    z = similar(first(zs))
    P = exp.(unnorm_ℓP .- logsumexp(unnorm_ℓP; dims = 2)) # (n_chains, n_steps)
    is = randcat(rng, P')
    foreach(enumerate(is)) do (i_chain, i_step)
        zi = zs[i_step]
        z.θ[:, i_chain] = zi.θ[:, i_chain]
        z.r[:, i_chain] = zi.r[:, i_chain]
        z.ℓπ.value[i_chain] = zi.ℓπ.value[i_chain]
        z.ℓπ.gradient[:, i_chain] = zi.ℓπ.gradient[:, i_chain]
        z.ℓκ.value[i_chain] = zi.ℓκ.value[i_chain]
        z.ℓκ.gradient[:, i_chain] = zi.ℓκ.gradient[:, i_chain]
    end
    return z
end

function sample_phasepoint(rng, τ::Trajectory{MultinomialTS}, h, z)
    n_steps = abs(nsteps(τ))
    # TODO: Deal with vectorized-mode generically.
    #       Currently the direction of multiple chains are always coupled
    n_steps_fwd = rand_coupled(rng, 0:n_steps)
    zs_fwd = step(τ.integrator, h, z, n_steps_fwd; fwd = true, full_trajectory = Val(true))
    n_steps_bwd = n_steps - n_steps_fwd
    zs_bwd = step(τ.integrator, h, z, n_steps_bwd; fwd = false, full_trajectory = Val(true))
    zs = vcat(reverse(zs_bwd)..., z, zs_fwd...)
    ℓweights = -energy.(zs)
    if eltype(ℓweights) <: AbstractVector
        ℓweights = cat(ℓweights...; dims = 2)
    end
    unnorm_ℓprob = ℓweights
    z′ = randcat(rng, zs, unnorm_ℓprob)
    # Computing adaptation statistics for dual averaging as done in NUTS
    Hs = -ℓweights
    ΔH = Hs .- energy(z)
    α = exp.(min.(0, -ΔH))  # this is a matrix for vectorized mode and a vector otherwise
    α = typeof(α) <: AbstractVector ? mean(α) : vec(mean(α; dims = 2))
    return z′, true, α
end

###
### Advanced HMC implementation with (adaptive) dynamic trajectory length.
###

##
## Variants of no-U-turn criteria
##

"""
$(TYPEDEF)
Classic No-U-Turn criterion as described in Eq. (9) in [1].

Informally, this will terminate the trajectory expansion if continuing
the simulation either forwards or backwards in time will decrease the
distance between the left-most and right-most positions.

# Fields
$(TYPEDFIELDS)

# References
1. Hoffman, M. D., & Gelman, A. (2014). The No-U-Turn Sampler: adaptively setting path lengths in Hamiltonian Monte Carlo. Journal of Machine Learning Research, 15(1), 1593-1623. ([arXiv](http://arxiv.org/abs/1111.4246))
"""
Base.@kwdef struct ClassicNoUTurn{F<:AbstractFloat} <: DynamicTerminationCriterion
    max_depth::Int = 10
    Δ_max::F = 1000.0
end

"""
$(TYPEDEF)
Generalised No-U-Turn criterion as described in Section A.4.2 in [1].

# Fields
$(TYPEDFIELDS)

# References
1. Betancourt, M. (2017). A Conceptual Introduction to Hamiltonian Monte Carlo. [arXiv preprint arXiv:1701.02434](https://arxiv.org/abs/1701.02434).
"""
Base.@kwdef struct GeneralisedNoUTurn{F<:AbstractFloat} <: DynamicTerminationCriterion
    max_depth::Int = 10
    Δ_max::F = 1000.0
end

"""
$(TYPEDEF)
Generalised No-U-Turn criterion as described in Section A.4.2 in [1] with 
added U-turn check as described in [2].

# Fields
$(TYPEDFIELDS)

# References
1. Betancourt, M. (2017). A Conceptual Introduction to Hamiltonian Monte Carlo. [arXiv preprint arXiv:1701.02434](https://arxiv.org/abs/1701.02434).
2. [https://github.com/stan-dev/stan/pull/2800](https://github.com/stan-dev/stan/pull/2800)
"""
Base.@kwdef struct StrictGeneralisedNoUTurn{F<:AbstractFloat} <: DynamicTerminationCriterion
    max_depth::Int = 10
    Δ_max::F = 1000.0
end
GeneralisedNoUTurn(tc::StrictGeneralisedNoUTurn) =
    GeneralisedNoUTurn(tc.max_depth, tc.Δ_max)

struct TurnStatistic{T}
    "Integral or sum of momenta along the integration path."
    rho::T
end
TurnStatistic() = TurnStatistic(undef)

TurnStatistic(::ClassicNoUTurn, ::PhasePoint) = TurnStatistic()
TurnStatistic(::Union{GeneralisedNoUTurn,StrictGeneralisedNoUTurn}, z::PhasePoint) =
    TurnStatistic(z.r)

combine(ts::TurnStatistic{T}, ::TurnStatistic{T}) where {T<:UndefInitializer} = ts
combine(tsl::T, tsr::T) where {T<:TurnStatistic} = TurnStatistic(tsl.rho + tsr.rho)

###
### The doubling tree algorithm for expanding trajectory.
###

"""
    Termination

Termination reasons
- `dynamic`: due to stoping criteria
- `numerical`: due to large energy deviation from starting (possibly numerical errors)
"""
struct Termination
    dynamic::Bool
    numerical::Bool
end

Base.show(io::IO, d::Termination) =
    print(io, "Termination(dynamic=$(d.dynamic), numerical=$(d.numerical))")
Base.:*(d1::Termination, d2::Termination) =
    Termination(d1.dynamic || d2.dynamic, d1.numerical || d2.numerical)
isterminated(d::Termination) = d.dynamic || d.numerical

"""
$(SIGNATURES)

Check termination of a Hamiltonian trajectory.
"""
function Termination(s::SliceTS, nt::Trajectory, H0::F, H′::F) where {F<:AbstractFloat}
    return Termination(false, !(s.ℓu < nt.termination_criterion.Δ_max + -H′))
end

"""
$(SIGNATURES)

Check termination of a Hamiltonian trajectory.
"""
function Termination(
    s::MultinomialTS,
    nt::Trajectory,
    H0::F,
    H′::F,
) where {F<:AbstractFloat}
    return Termination(false, !(-H0 < nt.termination_criterion.Δ_max + -H′))
end

"""
A full binary tree trajectory with only necessary leaves and information stored.
"""
struct BinaryTree
    zleft::Any   # left most leaf node
    zright::Any  # right most leaf node
    ts::Any      # turn statistics
    sum_α::Any   # MH stats, i.e. sum of MH accept prob for all leapfrog steps
    nα::Any      # total # of leap frog steps, i.e. phase points in a trajectory
    ΔH_max::Any  # energy in tree with largest absolute different from initial energy
end

"""
    maxabs(a, b)

Return the value with the largest absolute value.
"""
maxabs(a, b) = abs(a) > abs(b) ? a : b

"""
$(SIGNATURES)
Merge a left tree `treeleft` and a right tree `treeright` under given Hamiltonian `h`,
then draw a new candidate sample and update related statistics for the resulting tree.
"""
function combine(treeleft::BinaryTree, treeright::BinaryTree)
    return BinaryTree(
        treeleft.zleft,
        treeright.zright,
        combine(treeleft.ts, treeright.ts),
        treeleft.sum_α + treeright.sum_α,
        treeleft.nα + treeright.nα,
        maxabs(treeleft.ΔH_max, treeright.ΔH_max),
    )
end

"""
$(SIGNATURES)
Detect U turn for two phase points (`zleft` and `zright`) under given Hamiltonian `h`
using the (original) no-U-turn cirterion.

Ref: https://arxiv.org/abs/1111.4246, https://arxiv.org/abs/1701.02434
"""
function isterminated(::ClassicNoUTurn, h::Hamiltonian, t::BinaryTree)
    # z0 is starting point and z1 is ending point
    z0, z1 = t.zleft, t.zright
    Δθ = z1.θ - z0.θ
    s = (dot(Δθ, ∂H∂r(h, -z0.r)) >= 0) || (dot(-Δθ, ∂H∂r(h, z1.r)) >= 0)
    return Termination(s, false)
end

"""
$(SIGNATURES)
Detect U turn for two phase points (`zleft` and `zright`) under given Hamiltonian `h`
using the generalised no-U-turn criterion.

Ref: https://arxiv.org/abs/1701.02434
"""
function isterminated(::GeneralisedNoUTurn, h::Hamiltonian, t::BinaryTree)
    rho = t.ts.rho
    s = generalised_uturn_criterion(rho, ∂H∂r(h, t.zleft.r), ∂H∂r(h, t.zright.r))
    return Termination(s, false)
end

"""
$(SIGNATURES)
Detect U turn for two phase points (`zleft` and `zright`) under given Hamiltonian `h`
using the generalised no-U-turn criterion with additional U-turn checks.

Ref: https://arxiv.org/abs/1701.02434 https://github.com/stan-dev/stan/pull/2800
"""
function isterminated(tc::StrictGeneralisedNoUTurn, h::Hamiltonian, t, tleft, tright)
    # (Non-strict) generalised U-turn check
    s1 = isterminated(GeneralisedNoUTurn(tc), h, t)

    # U-turn checks for left and right subtree
    # See https://discourse.mc-stan.org/t/nuts-misses-u-turns-runs-in-circles-until-max-treedepth/9727/33
    # for a visualisation.
    s2 = check_left_subtree(h, t, tleft, tright)
    s3 = check_right_subtree(h, t, tleft, tright)
    return s1 * s2 * s3
end

"""
$(SIGNATURES)
Do a U-turn check between the leftmost phase point of `t` and the leftmost 
phase point of `tright`, the right subtree.
"""
function check_left_subtree(h::Hamiltonian, t::T, tleft::T, tright::T) where {T<:BinaryTree}
    rho = tleft.ts.rho + tright.zleft.r
    s = generalised_uturn_criterion(rho, ∂H∂r(h, t.zleft.r), ∂H∂r(h, tright.zleft.r))
    return Termination(s, false)
end

"""
$(SIGNATURES)
Do a U-turn check between the rightmost phase point of `t` and the rightmost
phase point of `tleft`, the left subtree.
"""
function check_right_subtree(
    h::Hamiltonian,
    t::T,
    tleft::T,
    tright::T,
) where {T<:BinaryTree}
    rho = tleft.zright.r + tright.ts.rho
    s = generalised_uturn_criterion(rho, ∂H∂r(h, tleft.zright.r), ∂H∂r(h, t.zright.r))
    return Termination(s, false)
end

function generalised_uturn_criterion(rho, p_sharp_minus, p_sharp_plus)
    return (dot(rho, p_sharp_minus) <= 0) || (dot(rho, p_sharp_plus) <= 0)
end

function isterminated(
    tc::TC,
    h::Hamiltonian,
    t::BinaryTree,
    _tleft,
    _tright,
) where {TC<:Union{ClassicNoUTurn,GeneralisedNoUTurn}}
    return isterminated(tc, h, t)
end

"Recursivly build a tree for a given depth `j`."
function build_tree(
    rng::AbstractRNG,
    nt::Trajectory{TS,I,TC},
    h::Hamiltonian,
    z::PhasePoint,
    sampler::AbstractTrajectorySampler,
    v::Int,
    j::Int,
    H0::AbstractFloat,
) where {
    TS<:AbstractTrajectorySampler,
    I<:AbstractIntegrator,
    TC<:DynamicTerminationCriterion,
}
    if j == 0
        # Base case - take one leapfrog step in the direction v.
        z′ = step(nt.integrator, h, z, v)
        H′ = energy(z′)
        ΔH = H′ - H0
        α′ = exp(min(0, -ΔH))
        sampler′ = TS(sampler, H0, z′)
        return BinaryTree(z′, z′, TurnStatistic(nt.termination_criterion, z′), α′, 1, ΔH),
        sampler′,
        Termination(sampler′, nt, H0, H′)
    else
        # Recursion - build the left and right subtrees.
        tree′, sampler′, termination′ = build_tree(rng, nt, h, z, sampler, v, j - 1, H0)
        # Expand tree if not terminated
        if !isterminated(termination′)
            # Expand left
            if v == -1
                tree′′, sampler′′, termination′′ =
                    build_tree(rng, nt, h, tree′.zleft, sampler, v, j - 1, H0) # left tree
                treeleft, treeright = tree′′, tree′
                # Expand right
            else
                tree′′, sampler′′, termination′′ =
                    build_tree(rng, nt, h, tree′.zright, sampler, v, j - 1, H0) # right tree
                treeleft, treeright = tree′, tree′′
            end
            tree′ = combine(treeleft, treeright)
            sampler′ = combine(rng, sampler′, sampler′′)
            termination′ =
                termination′ *
                termination′′ *
                isterminated(nt.termination_criterion, h, tree′, treeleft, treeright)
        end
        return tree′, sampler′, termination′
    end
end

function transition(
    rng::AbstractRNG,
    τ::Trajectory{TS,I,TC},
    h::Hamiltonian,
    z0::PhasePoint,
) where {
    TS<:AbstractTrajectorySampler,
    I<:AbstractIntegrator,
    TC<:DynamicTerminationCriterion,
}
    H0 = energy(z0)
    tree = BinaryTree(
        z0,
        z0,
        TurnStatistic(τ.termination_criterion, z0),
        zero(H0),
        zero(Int),
        zero(H0),
    )
    sampler = TS(rng, z0)
    termination = Termination(false, false)
    zcand = z0

    j = 0
    while !isterminated(termination) && j < τ.termination_criterion.max_depth
        # Sample a direction; `-1` means left and `1` means right
        v = rand(rng, [-1, 1])
        if v == -1
            # Create a tree with depth `j` on the left
            tree′, sampler′, termination′ =
                build_tree(rng, τ, h, tree.zleft, sampler, v, j, H0)
            treeleft, treeright = tree′, tree
        else
            # Create a tree with depth `j` on the right
            tree′, sampler′, termination′ =
                build_tree(rng, τ, h, tree.zright, sampler, v, j, H0)
            treeleft, treeright = tree, tree′
        end
        # Perform a MH step and increse depth if not terminated
        if !isterminated(termination′)
            j = j + 1   # increment tree depth
            if mh_accept(rng, sampler, sampler′)
                zcand = sampler′.zcand
            end
        end
        # Combine the proposed tree and the current tree (no matter terminated or not)
        tree = combine(treeleft, treeright)
        # Update sampler
        sampler = combine(zcand, sampler, sampler′)
        # update termination
        termination =
            termination *
            termination′ *
            isterminated(τ.termination_criterion, h, tree, treeleft, treeright)
    end

    H = energy(zcand)
    tstat = merge(
        (
            n_steps = tree.nα,
            is_accept = true,
            acceptance_rate = tree.sum_α / tree.nα,
            log_density = zcand.ℓπ.value,
            hamiltonian_energy = H,
            hamiltonian_energy_error = H - H0,
            max_hamiltonian_energy_error = tree.ΔH_max,
            tree_depth = j,
            numerical_error = termination.numerical,
        ),
        stat(τ.integrator),
    )

    return Transition(zcand, tstat)
end

###
### Initialisation of step size
###

"""
A single Hamiltonian integration step.

NOTE: this function is intended to be used in `find_good_stepsize` only.
"""
function A(h, z, ϵ)
    z′ = step(Leapfrog(ϵ), h, z)
    H′ = energy(z′)
    return z′, H′
end

"Find a good initial leap-frog step-size via heuristic search."
function find_good_stepsize(
    rng::AbstractRNG,
    h::Hamiltonian,
    θ::AbstractVector{T};
    max_n_iters::Int = 100,
) where {T<:Real}
    # Initialize searching parameters
    ϵ′ = ϵ = T(1 // 10)
    # minimal, crossing, maximal log accept ratio
    log_a_min = 2 * T(loghalf)
    log_a_cross = T(loghalf)
    log_a_max = log(T(3 // 4))
    d = T(2)
    invd = inv(d)
    # Create starting phase point
    r = rand(rng, h.metric, h.kinetic) # sample momentum variable
    z = phasepoint(h, θ, r)
    H = energy(z)

    # Make a proposal phase point to decide direction
    _, H′ = A(h, z, ϵ)
    ΔH = H - H′ # compute the energy difference; `exp(ΔH)` is the MH accept ratio
    ratio_too_high = ΔH > log_a_cross

    # Crossing step: increase/decrease ϵ until accept ratio cross a_cross.
    for _ = 1:max_n_iters
        # `ratio_too_high` being  `true` means MH ratio too high
        #     - this means our step size is too small, thus we increase
        # `ratio_to_high` being `false` means MH ratio too small
        #     - this means our step size is too large, thus we decrease
        ϵ′ = ratio_too_high ? d * ϵ : invd * ϵ
        _, H′ = A(h, z, ϵ)
        ΔH = H - H′
<<<<<<< HEAD
        DEBUG && @debug "Crossing step" direction H′ ϵ "α = $(min(1, exp(ΔH)))"
        if xor(ratio_too_high, ΔH > log_a_cross)
=======
        @debug "Crossing step" direction H′ ϵ α = min(1, exp(ΔH))
        if (direction == 1) && !(ΔH > log(a_cross))
            break
        elseif (direction == -1) && !(ΔH < log(a_cross))
>>>>>>> 63bd6b02
            break
        else
            ϵ = ϵ′
        end
    end
    # Note after the for loop,
    # `ϵ` and `ϵ′` are the two neighbour step sizes across `a_cross`.

    # Bisection step: ensure final accept ratio: a_min < a < a_max.
    # See https://en.wikipedia.org/wiki/Bisection_method

    ϵ, ϵ′ = minmax(ϵ, ϵ′) # ensure ϵ < ϵ′;
    # Here we want to use a value between these two given the
    # criteria that this value also gives us a MH ratio between `a_min` and `a_max`.
    # This condition is quite mild and only intended to avoid cases where
    # the middle value of `ϵ` and `ϵ′` is too extreme.
    for _ = 1:max_n_iters
        ϵ_mid = middle(ϵ, ϵ′)
        _, H′ = A(h, z, ϵ_mid)
        ΔH = H - H′
<<<<<<< HEAD
        DEBUG && @debug "Bisection step" H′ ϵ_mid "α = $(min(1, exp(ΔH)))"
        if ΔH > log_a_max
=======
        @debug "Bisection step" H′ ϵ_mid α = min(1, exp(ΔH))
        if (exp(ΔH) > a_max)
>>>>>>> 63bd6b02
            ϵ = ϵ_mid
        elseif ΔH < log_a_min
            ϵ′ = ϵ_mid
        else
            ϵ = ϵ_mid
            break
        end
    end

    return ϵ
end

function find_good_stepsize(
    h::Hamiltonian,
    θ::AbstractVector{<:AbstractFloat};
    max_n_iters::Int = 100,
)
    return find_good_stepsize(Random.default_rng(), h, θ; max_n_iters = max_n_iters)
end

"Perform MH acceptance based on energy, i.e. negative log probability."
function mh_accept_ratio(
    rng::AbstractRNG,
    Horiginal::T,
    Hproposal::T,
) where {T<:AbstractFloat}
    α = min(one(T), exp(Horiginal - Hproposal))
    accept = rand(rng, T) < α
    return accept, α
end

function mh_accept_ratio(
    rng::Union{AbstractRNG,AbstractVector{<:AbstractRNG}},
    Horiginal::AbstractVector{<:T},
    Hproposal::AbstractVector{<:T},
) where {T<:AbstractFloat}
    α = min.(one(T), exp.(Horiginal .- Hproposal))
    # NOTE: There is a chance that sharing the RNG over multiple
    #       chains for accepting / rejecting might couple
    #       the chains. We need to revisit this more rigirously 
    #       in the future. See discussions at 
    #       https://github.com/TuringLang/AdvancedHMC.jl/pull/166#pullrequestreview-367216534
    accept = rand(rng, T, length(Horiginal)) .< α
    return accept, α
end<|MERGE_RESOLUTION|>--- conflicted
+++ resolved
@@ -795,15 +795,9 @@
         ϵ′ = ratio_too_high ? d * ϵ : invd * ϵ
         _, H′ = A(h, z, ϵ)
         ΔH = H - H′
-<<<<<<< HEAD
+        @debug "Crossing step" direction H′ ϵ α = min(1, exp(ΔH))
         DEBUG && @debug "Crossing step" direction H′ ϵ "α = $(min(1, exp(ΔH)))"
         if xor(ratio_too_high, ΔH > log_a_cross)
-=======
-        @debug "Crossing step" direction H′ ϵ α = min(1, exp(ΔH))
-        if (direction == 1) && !(ΔH > log(a_cross))
-            break
-        elseif (direction == -1) && !(ΔH < log(a_cross))
->>>>>>> 63bd6b02
             break
         else
             ϵ = ϵ′
@@ -824,13 +818,8 @@
         ϵ_mid = middle(ϵ, ϵ′)
         _, H′ = A(h, z, ϵ_mid)
         ΔH = H - H′
-<<<<<<< HEAD
-        DEBUG && @debug "Bisection step" H′ ϵ_mid "α = $(min(1, exp(ΔH)))"
+        @debug "Bisection step" H′ ϵ_mid α = min(1, exp(ΔH))
         if ΔH > log_a_max
-=======
-        @debug "Bisection step" H′ ϵ_mid α = min(1, exp(ΔH))
-        if (exp(ΔH) > a_max)
->>>>>>> 63bd6b02
             ϵ = ϵ_mid
         elseif ΔH < log_a_min
             ϵ′ = ϵ_mid
