####
#### Hamiltonian dynamics numerical simulation trajectories
####

abstract type AbstractProposal end
abstract type AbstractTrajectory{I<:AbstractIntegrator} <: AbstractProposal end

# Create a callback function for all `AbstractTrajectory` without passing random number generator
transition(at::AbstractTrajectory{I},
    h::Hamiltonian,
    θ::AbstractVector{T},
    r::AbstractVector{T}
) where {I<:AbstractIntegrator,T<:Real} = transition(GLOBAL_RNG, at, h, θ, r)

###
### Standard HMC implementation with fixed leapfrog step numbers.
###
struct StaticTrajectory{I<:AbstractIntegrator} <: AbstractTrajectory{I}
    integrator  ::  I
    n_steps     ::  Int
end

"""
Metropolis-Hastings and divergence statistics.
"""
struct MHStats  end

"""
Metropolis-Hastings Proposal.
"""
struct MHProposal end

"""
Termination (i.e. no-U-turn).
"""
struct Termination end

"""
Create a `StaticTrajectory` with a new integrator
"""
function (tlp::StaticTrajectory)(integrator::AbstractIntegrator)
    return StaticTrajectory(integrator, tlp.n_steps)
end

function transition(
    rng::AbstractRNG,
    prop::StaticTrajectory,
    h::Hamiltonian,
    # θ::AbstractVector{T},
    # r::AbstractVector{T}
    z::PhasePoint
) where {T<:Real}
    # z = phasepoint(h, θ, r)
    # H = hamiltonian_energy(h, θ, r)
    # θ_new, r_new, _ = step(prop.integrator, h, θ, r, prop.n_steps) # TODO
    # H_new = hamiltonian_energy(h, θ_new, r_new)
    # z′ = phasepoint(h, θ_new, r_new)
    z′ = step(prop.integrator, h, z, prop.n_steps)
    # Accept via MH criteria
    is_accept, α = mh_accept(rng, neg_energy(z), neg_energy(z′))
    if is_accept
        # θ, r, H = θ_new, -r_new, H_new
        z = PhasePoint(z′.θ, -z′.r, z′.logπ, z′.logκ)
    end
    # z::PhasePoint, where α and H_new is contained in `z`
    # H_new = neg_energy(z′)
    # return θ, r, α, H
    return z, α
end

abstract type DynamicTrajectory{I<:AbstractIntegrator} <: AbstractTrajectory{I} end

###
### Standard HMC implementation with fixed total trajectory length.
###
struct HMCDA{I<:AbstractIntegrator} <: DynamicTrajectory{I}
    integrator  ::  I
    λ           ::  AbstractFloat
end

"""
Create a `HMCDA` with a new integrator
"""
function (tlp::HMCDA)(integrator::AbstractIntegrator)
    return HMCDA(integrator, tlp.λ)
end

function transition(
    rng::AbstractRNG,
    prop::HMCDA,
    h::Hamiltonian,
    θ::AbstractVector{T},
    r::AbstractVector{T}
) where {T<:Real}
    # Create the corresponding static prop
    n_steps = max(1, round(Int, prop.λ / prop.integrator.ϵ))
    static_prop = StaticTrajectory(prop.integrator, n_steps)
    return transition(rng, static_prop, h, θ, r)
end


###
### Advanced HMC implementation with (adaptive) dynamic trajectory length.
###

"""
Dynamic trajectory HMC using the no-U-turn termination criteria algorithm.
"""
struct NUTS{I<:AbstractIntegrator} <: DynamicTrajectory{I}
    integrator  ::  I
    max_depth   ::  Int
    Δ_max       ::  AbstractFloat
end


# Helper function to use default values
NUTS(integrator::AbstractIntegrator) = NUTS(integrator, 10, 1000.0)

"""
Create a `NUTS` with a new integrator
"""
function (snuts::NUTS)(integrator::AbstractIntegrator)
    return NUTS(integrator, snuts.max_depth, snuts.Δ_max)
end


###
### The doubling tree algorithm for expanding trajectory.
###

# TODO: implement a more efficient way to build the balance tree
function build_tree(
    rng::AbstractRNG,
    nt::DynamicTrajectory{I},
    h::Hamiltonian,
    θ::AbstractVector{T},
    r::AbstractVector{T},
    logu::AbstractFloat,
    v::Int,
    j::Int,
    H::AbstractFloat
) where {I<:AbstractIntegrator,T<:Real}
    if j == 0
        # Base case - take one leapfrog step in the direction v.
        # θ′, r′, _is_valid = step(nt.integrator, h, θ, r, v)
        # H′ = _is_valid ? hamiltonian_energy(h, θ′, r′) : Inf
        # z′ = phasepoint(h, θ′, r′)
        z = phasepoint(h, θ, r)
        z′ = step(nt.integrator, h, z, v)
        H′ = neg_energy(z′)
        n′ = (logu <= -H′) ? 1 : 0
        s′ = (logu < nt.Δ_max + -H′) ? 1 : 0
        α′ = exp(min(0, H - H′))

        θ′, r′ = z′.θ, z′.r
        return θ′, r′, θ′, r′, θ′, r′, n′, s′, α′, 1
    else
        # Recursion - build the left and right subtrees.
        θm, rm, θp, rp, θ′, r′, n′, s′, α′, n′α = build_tree(rng, nt, h, θ, r, logu, v, j - 1, H)

        if s′ == 1
            if v == -1
                θm, rm, _, _, θ′′, r′′, n′′, s′′, α′′, n′′α = build_tree(rng, nt, h, θm, rm, logu, v, j - 1, H)
            else
                _, _, θp, rp, θ′′, r′′, n′′, s′′, α′′, n′′α = build_tree(rng, nt, h, θp, rp, logu, v, j - 1, H)
            end
            if rand(rng) < n′′ / (n′ + n′′)
                θ′ = θ′′
                r′ = r′′
            end
            α′ = α′ + α′′
            n′α = n′α + n′′α
            s′ = s′′ * (dot(θp - θm, ∂H∂r(h, rm)) >= 0 ? 1 : 0) * (dot(θp - θm, ∂H∂r(h, rp)) >= 0 ? 1 : 0)
            n′ = n′ + n′′
        end

        # s: termination stats
        # α: MH stats, i.e. sum of MH accept prob for all leapfrog steps
        # nα: total # of leap frog steps, i.e. phase points in a trajectory
        # n: # of acceptable candicates, i.e. prob is larger than slice variable u
        return θm, rm, θp, rp, θ′, r′, n′, s′, α′, n′α
    end
end

build_tree(
    nt::DynamicTrajectory{I},
    h::Hamiltonian,
    θ::AbstractVector{T},
    r::AbstractVector{T},
    logu::AbstractFloat,
    v::Int,
    j::Int,
    H::AbstractFloat
) where {I<:AbstractIntegrator,T<:Real} = build_tree(GLOBAL_RNG, nt, h, θ, r, logu, v, j, H)

function transition(
    rng::AbstractRNG,
    nt::DynamicTrajectory{I},
    h::Hamiltonian,
    # θ::AbstractVector{T},
    # r::AbstractVector{T}
    z::PhasePoint
) where {I<:AbstractIntegrator,T<:Real}
    # z = phasepoint(h, θ, r)
    θ, r = z.θ, z.r
    H = neg_energy(z)
    # H = hamiltonian_energy(h, θ, r)
    logu = log(rand(rng)) - H

    θm = θ; θp = θ; rm = r; rp = r; j = 0; θ_new = θ; r_new = r; n = 1; s = 1

    local α, nα
    while s == 1 && j <= nt.max_depth
        v = rand(rng, [-1, 1])
        if v == -1
            θm, rm, _, _, θ′, r′,n′, s′, α, nα = build_tree(rng, nt, h, θm, rm, logu, v, j, H)
        else
            _, _, θp, rp, θ′, r′,n′, s′, α, nα = build_tree(rng, nt, h, θp, rp, logu, v, j, H)
        end

        if s′ == 1
            if rand(rng) < min(1, n′ / n)
                θ_new = θ′
                r_new = r′
            end
        end

        n = n + n′
        s = s′ * (dot(θp - θm, ∂H∂r(h, rm)) >= 0 ? 1 : 0) * (dot(θp - θm, ∂H∂r(h, rp)) >= 0 ? 1 : 0)
        j = j + 1
    end

    # return θ_new, r_new, α / nα, H_new
    return phasepoint(h, θ_new, r_new), α / nα
end

transition(nt::DynamicTrajectory{I},
    h::Hamiltonian,
    θ::AbstractVector{T},
    r::AbstractVector{T}
) where {I<:AbstractIntegrator,T<:Real} = transition(GLOBAL_RNG, nt, h, θ, r)


##
## API: required by Turing.Gibbs
##

# TODO: rename all `Turing.step` to `transition`?

# function step(rng::AbstractRNG, h::Hamiltonian, prop::AbstractTrajectory{I}, θ::AbstractVector{T}) where {T<:Real,I<:AbstractIntegrator}
#     r = rand_momentum(rng, h)
#     θ_new, r_new, α, H_new = transition(rng, prop, h, θ, r)
#     return θ_new, H_new, α
# end
#
# step(h::Hamiltonian, p::AbstractTrajectory, θ::AbstractVector{T}) where {T<:Real} = step(GLOBAL_RNG, h, p, θ)

###
### Find for an initial leap-frog step-size via heuristic search.
###

function find_good_eps(
    rng::AbstractRNG,
    h::Hamiltonian,
    θ::AbstractVector{T};
    max_n_iters::Int=100
) where {T<:Real}
    ϵ′ = ϵ = 0.1
    a_min, a_cross, a_max = 0.25, 0.5, 0.75 # minimal, crossing, maximal accept ratio
    d = 2.0

    r = rand_momentum(rng, h)
    z = phasepoint(h, θ, r)
    H = neg_energy(z)
    # H = hamiltonian_energy(h, θ, r)

    # θ′, r′, _is_valid = step(Leapfrog(ϵ), h, θ, r)
    # H_new = _is_valid ? hamiltonian_energy(h, θ′, r′) : Inf
    z′ = step(Leapfrog(ϵ), h, z)
    H_new = neg_energy(z′)

    ΔH = H - H_new
    direction = ΔH > log(a_cross) ? 1 : -1

    # Crossing step: increase/decrease ϵ until accept ratio cross a_cross.
    for _ = 1:max_n_iters
        ϵ′ = direction == 1 ? d * ϵ : 1 / d * ϵ
<<<<<<< HEAD
        # θ′, r′, _is_valid = step(Leapfrog(ϵ′), h, θ′, r′) # NOTE: should be θ, r
        # H_new = _is_valid ? hamiltonian_energy(h, θ′, r′) : Inf
        # z′ = phasepoint(h, θ′, r′)
        z′ = step(Leapfrog(ϵ′), h, z)
        H_new = neg_energy(z′)
=======
        θ′, r′, _is_valid = step(Leapfrog(ϵ′), h, θ, r)
        H_new = _is_valid ? hamiltonian_energy(h, θ′, r′) : Inf
>>>>>>> c25a0486

        ΔH = H - H_new
        DEBUG && @debug "Crossing step" direction H_new ϵ "α = $(min(1, exp(ΔH)))"
        if (direction == 1) && !(ΔH > log(a_cross))
            break
        elseif (direction == -1) && !(ΔH < log(a_cross))
            break
        else
            ϵ = ϵ′
        end
    end

    # Bisection step: ensure final accept ratio: a_min < a < a_max.
    # See https://en.wikipedia.org/wiki/Bisection_method
    ϵ, ϵ′ = ϵ < ϵ′ ? (ϵ, ϵ′) : (ϵ′, ϵ)  # ensure ϵ < ϵ′
    for _ = 1:max_n_iters
        ϵ_mid = middle(ϵ, ϵ′)
        # θ′, r′, _is_valid = step(Leapfrog(ϵ_mid), h, θ, r)
        # H_new = _is_valid ? hamiltonian_energy(h, θ′, r′) : Inf
        # z′ = phasepoint(h, θ′, r′)
        z′ = step(Leapfrog(ϵ_mid), h, z)
        H_new = neg_energy(z′)

        ΔH = H - H_new
        DEBUG && @debug "Bisection step" H_new ϵ_mid "α = $(min(1, exp(ΔH)))"
        if (exp(ΔH) > a_max)
            ϵ = ϵ_mid
        elseif (exp(ΔH) < a_min)
            ϵ′ = ϵ_mid
        else
            ϵ = ϵ_mid
            break
        end
    end

    return ϵ
end

find_good_eps(
    h::Hamiltonian,
    θ::AbstractVector{T};
    max_n_iters::Int=100
) where {T<:Real} = find_good_eps(GLOBAL_RNG, h, θ; max_n_iters=max_n_iters)


function mh_accept(rng::AbstractRNG, H::AbstractFloat, H_new::AbstractFloat)
    logα = min(0, H - H_new)
    return log(rand(rng)) < logα, exp(logα)
end
mh_accept(H::AbstractFloat, H_new::AbstractFloat) = mh_accept(GLOBAL_RNG, H, H_new)

####
#### Adaption
####

function update(h::Hamiltonian, prop::AbstractProposal, dpc::Adaptation.AbstractPreconditioner)
    return h(getM⁻¹(dpc)), prop
end

function update(h::Hamiltonian, prop::AbstractProposal, da::NesterovDualAveraging)
    return h, prop(prop.integrator(getϵ(da)))
end

function update(h::Hamiltonian, prop::AbstractProposal, ca::Adaptation.AbstractCompositeAdaptor)
    return h(getM⁻¹(ca.pc)), prop(prop.integrator(getϵ(ca.ssa)))
end

function update(h::Hamiltonian, θ::AbstractVector{<:Real})
    metric = h.metric
    if length(metric) != length(θ)
        metric = metric(length(θ))
        h = h(getM⁻¹(Preconditioner(metric)))
    end
    return h
end<|MERGE_RESOLUTION|>--- conflicted
+++ resolved
@@ -285,16 +285,11 @@
     # Crossing step: increase/decrease ϵ until accept ratio cross a_cross.
     for _ = 1:max_n_iters
         ϵ′ = direction == 1 ? d * ϵ : 1 / d * ϵ
-<<<<<<< HEAD
         # θ′, r′, _is_valid = step(Leapfrog(ϵ′), h, θ′, r′) # NOTE: should be θ, r
         # H_new = _is_valid ? hamiltonian_energy(h, θ′, r′) : Inf
         # z′ = phasepoint(h, θ′, r′)
         z′ = step(Leapfrog(ϵ′), h, z)
         H_new = neg_energy(z′)
-=======
-        θ′, r′, _is_valid = step(Leapfrog(ϵ′), h, θ, r)
-        H_new = _is_valid ? hamiltonian_energy(h, θ′, r′) : Inf
->>>>>>> c25a0486
 
         ΔH = H - H_new
         DEBUG && @debug "Crossing step" direction H_new ϵ "α = $(min(1, exp(ΔH)))"
