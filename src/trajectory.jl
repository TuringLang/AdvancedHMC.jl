####
#### Implementation for Hamiltonian dynamics trajectories
####
#### Developers' Notes
####
#### Not all functions that use `rng` require a fallback function with `Random.default_rng()`
#### as default. In short, only those exported to other libries need such a fallback
#### function. Internal uses shall always use the explict `rng` version. (Kai Xu 6/Jul/19)

"""
$(TYPEDEF)
A transition that contains the phase point and
other statistics of the transition.

# Fields
$(TYPEDFIELDS)
"""
struct Transition{P<:PhasePoint,NT<:NamedTuple}
    "Phase-point for the transition."
    z::P
    "Statistics related to the transition, e.g. energy."
    stat::NT
end

"Returns the statistics for transition `t`."
stat(t::Transition) = t.stat

"""
$(TYPEDEF)
Abstract type for HMC kernels. 
"""
abstract type AbstractMCMCKernel end

"""
$(TYPEDEF)
Abstract type for termination criteria for Hamiltonian trajectories, e.g. no-U-turn and fixed number of leapfrog integration steps. 
"""
abstract type AbstractTerminationCriterion end

"""
$(TYPEDEF)
Abstract type for a fixed number of leapfrog integration steps.
"""
abstract type StaticTerminationCriterion <: AbstractTerminationCriterion end

"""
$(TYPEDEF)
Abstract type for dynamic Hamiltonian trajectory termination criteria. 
"""
abstract type DynamicTerminationCriterion <: AbstractTerminationCriterion end

"""
$(TYPEDEF)
Static HMC with a fixed number of leapfrog steps.

# Fields
$(TYPEDFIELDS)

# References
1. Neal, R. M. (2011). MCMC using Hamiltonian dynamics. Handbook of Markov chain Monte Carlo, 2(11), 2. ([arXiv](https://arxiv.org/pdf/1206.1901))
"""
struct FixedNSteps <: StaticTerminationCriterion
    "Number of steps to simulate, i.e. length of trajectory will be `L + 1`."
    L::Int
end

"""
$(TYPEDEF)
Standard HMC implementation with a fixed integration time.

# Fields
$(TYPEDFIELDS)

# References
1. Neal, R. M. (2011). MCMC using Hamiltonian dynamics. Handbook of Markov chain Monte Carlo, 2(11), 2. ([arXiv](https://arxiv.org/pdf/1206.1901)) 
"""
struct FixedIntegrationTime{F<:AbstractFloat} <: StaticTerminationCriterion
    "Total length of the trajectory, i.e. take `floor(λ / integrator_step_size)` number of leapfrog steps."
    λ::F
end

##
## Sampling methods for trajectories.
##

"How to sample a phase-point from the simulated trajectory."
abstract type AbstractTrajectorySampler end

"Samples the end-point of the trajectory."
struct EndPointTS <: AbstractTrajectorySampler end

"""
$(TYPEDEF)

Trajectory slice sampler carried during the building of the tree.
It contains the slice variable and the number of acceptable condidates in the tree.

# Fields

$(TYPEDFIELDS)
"""
struct SliceTS{F<:AbstractFloat} <: AbstractTrajectorySampler
    "Sampled candidate `PhasePoint`."
    zcand::PhasePoint
    "Slice variable in log-space."
    ℓu::F
    "Number of acceptable candidates, i.e. those with probability larger than slice variable `u`."
    n::Int
end

Base.show(io::IO, s::SliceTS) = print(io, "SliceTS(ℓu=$(s.ℓu), n=$(s.n))")

"""
$(TYPEDEF)

Multinomial trajectory sampler carried during the building of the tree.
It contains the weight of the tree, defined as the total probabilities of the leaves.

# Fields

$(TYPEDFIELDS)
"""
struct MultinomialTS{F<:AbstractFloat} <: AbstractTrajectorySampler
    "Sampled candidate `PhasePoint`."
    zcand::PhasePoint
    "Total energy for the given tree, i.e. the sum of energies of all leaves."
    ℓw::F
end

"""
$(TYPEDEF)

Slice sampler for the starting single leaf tree.
Slice variable is initialized.
"""
SliceTS(rng::AbstractRNG, z0::PhasePoint) =
    SliceTS(z0, neg_energy(z0) - Random.randexp(rng), 1)

"""
$(TYPEDEF)

Multinomial sampler for the starting single leaf tree.
(Log) weights for leaf nodes are their (unnormalised) Hamiltonian energies.

Ref: https://github.com/stan-dev/stan/blob/develop/src/stan/mcmc/hmc/nuts/base_nuts.hpp#L226
"""
MultinomialTS(rng::AbstractRNG, z0::PhasePoint) = MultinomialTS(z0, zero(neg_energy(z0)))

"""
$(TYPEDEF)

Create a slice sampler for a single leaf tree:
- the slice variable is copied from the passed-in sampler `s` and
- the number of acceptable candicates is computed by comparing the slice variable against the current energy.
"""
function SliceTS(s::SliceTS, H0::AbstractFloat, zcand::PhasePoint)
    return SliceTS(zcand, s.ℓu, Int(s.ℓu <= neg_energy(zcand)))
end

"""
$(TYPEDEF)

Multinomial sampler for a trajectory consisting only a leaf node.
- tree weight is the (unnormalised) energy of the leaf.
"""
function MultinomialTS(s::MultinomialTS, H0::AbstractFloat, zcand::PhasePoint)
    return MultinomialTS(zcand, H0 + neg_energy(zcand))
end

function combine(rng::AbstractRNG, s1::SliceTS, s2::SliceTS)
    @assert s1.ℓu == s2.ℓu "Cannot combine two slice sampler with different slice variable"
    n = s1.n + s2.n
    zcand = n * rand(rng) < s1.n ? s1.zcand : s2.zcand
    return SliceTS(zcand, s1.ℓu, n)
end

function combine(zcand::PhasePoint, s1::SliceTS, s2::SliceTS)
    @assert s1.ℓu == s2.ℓu "Cannot combine two slice sampler with different slice variable"
    n = s1.n + s2.n
    return SliceTS(zcand, s1.ℓu, n)
end

function combine(rng::AbstractRNG, s1::MultinomialTS, s2::MultinomialTS)
    ℓw = logaddexp(s1.ℓw, s2.ℓw)
    zcand = ℓw < s1.ℓw + Random.randexp(rng) ? s1.zcand : s2.zcand
    return MultinomialTS(zcand, ℓw)
end

function combine(zcand::PhasePoint, s1::MultinomialTS, s2::MultinomialTS)
    ℓw = logaddexp(s1.ℓw, s2.ℓw)
    return MultinomialTS(zcand, ℓw)
end

mh_accept(rng::AbstractRNG, s::SliceTS, s′::SliceTS) = s.n * rand(rng) < s′.n

function mh_accept(rng::AbstractRNG, s::MultinomialTS, s′::MultinomialTS)
    return s.ℓw < s′.ℓw + Random.randexp(rng)
end

"""
$(TYPEDEF)

Numerically simulated Hamiltonian trajectories.
"""
struct Trajectory{
    TS<:AbstractTrajectorySampler,
    I<:AbstractIntegrator,
    TC<:AbstractTerminationCriterion,
}
    "Integrator used to simulate trajectory."
    integrator::I
    "Criterion to terminate the simulation."
    termination_criterion::TC
end

Trajectory{TS}(integrator::I, termination_criterion::TC) where {TS,I,TC} =
    Trajectory{TS,I,TC}(integrator, termination_criterion)

ConstructionBase.constructorof(::Type{<:Trajectory{TS}}) where {TS} = Trajectory{TS}

function Base.show(io::IO, τ::Trajectory{TS}) where {TS}
    print(io, "Trajectory{$TS}(integrator=$(τ.integrator), tc=$(τ.termination_criterion))")
end

nsteps(τ::Trajectory{TS,I,TC}) where {TS,I,TC<:FixedNSteps} = τ.termination_criterion.L
nsteps(τ::Trajectory{TS,I,TC}) where {TS,I,TC<:FixedIntegrationTime} =
    max(1, floor(Int, τ.termination_criterion.λ / nom_step_size(τ.integrator)))

##
## Kernel interface
##

struct HMCKernel{R,T<:Trajectory} <: AbstractMCMCKernel
    refreshment::R
    τ::T
end

HMCKernel(τ::Trajectory) = HMCKernel(FullMomentumRefreshment(), τ)

"""
$(SIGNATURES)

Make a MCMC transition from phase point `z` using the trajectory `τ` under Hamiltonian `h`.

NOTE: This is a RNG-implicit fallback function for `transition(Random.default_rng(), τ, h, z)`
"""
function transition(τ::Trajectory, h::Hamiltonian, z::PhasePoint)
    return transition(Random.default_rng(), τ, h, z)
end

###
### Actual trajectory implementations
###

function transition(
    rng::Union{AbstractRNG,AbstractVector{<:AbstractRNG}},
    τ::Trajectory{TS,I,TC},
    h::Hamiltonian,
    z::PhasePoint,
) where {TS<:AbstractTrajectorySampler,I,TC<:StaticTerminationCriterion}
    H0 = energy(z)

    z′, is_accept, α = sample_phasepoint(rng, τ, h, z)
    # Do the actual accept / reject
    z = accept_phasepoint!(z, z′, is_accept)    # NOTE: this function changes `z′` in place in matrix-parallel mode
    # Reverse momentum variable to preserve reversibility
    z = PhasePoint(z.θ, -z.r, z.ℓπ, z.ℓκ)
    # Get cached hamiltonian energy 
    H, H′ = energy(z), energy(z′)
    tstat = merge(
        (
            n_steps = nsteps(τ),
            is_accept = is_accept,
            acceptance_rate = α,
            log_density = z.ℓπ.value,
            hamiltonian_energy = H,
            hamiltonian_energy_error = H - H0,
            # check numerical error in proposed phase point. 
            numerical_error = !all(isfinite, H′),
        ),
        stat(τ.integrator),
    )
    return Transition(z, tstat)
end

# Return the accepted phase point
function accept_phasepoint!(
    z::T,
    z′::T,
    is_accept::Bool,
) where {T<:PhasePoint{<:AbstractVector}}
    if is_accept
        return z′
    else
        return z
    end
end
function accept_phasepoint!(z::T, z′::T, is_accept) where {T<:PhasePoint{<:AbstractMatrix}}
    # Revert unaccepted proposals in `z′`
    if !all(is_accept)
        # Convert logical indexing to number indexing to support CUDA.jl
        # NOTE: for x::CuArray, x[:,Vector{Bool}]  is NOT supported
        #                       x[:,CuVector{Int}] is NOT supported
        #                       x[:,Vector{Int}]   is     supported
        is_reject = Vector(findall(!, is_accept))
        z′.θ[:, is_reject] = z.θ[:, is_reject]
        z′.r[:, is_reject] = z.r[:, is_reject]
        z′.ℓπ.value[is_reject] = z.ℓπ.value[is_reject]
        z′.ℓπ.gradient[:, is_reject] = z.ℓπ.gradient[:, is_reject]
        z′.ℓκ.value[is_reject] = z.ℓκ.value[is_reject]
        z′.ℓκ.gradient[:, is_reject] = z.ℓκ.gradient[:, is_reject]
    end
    # Always return `z′` as any unaccepted proposal is already reverted
    # NOTE: This in place treatment of `z′` is for memory efficient consideration.
    #       We can also copy `z′ and avoid mutating the original `z′`. But this is
    #       not efficient and immutability of `z′` is not important in this local scope.
    return z′
end

### Use end-point from the trajectory as a proposal and apply MH correction

function sample_phasepoint(rng, τ::Trajectory{EndPointTS}, h, z)
    z′ = step(τ.integrator, h, z, nsteps(τ))
    is_accept, α = mh_accept_ratio(rng, energy(z), energy(z′))
    return z′, is_accept, α
end

### Multinomial sampling from trajectory

function randcat(
    rng::AbstractRNG,
    zs::AbstractVector{<:PhasePoint},
    unnorm_ℓp::AbstractVector,
)
    p = exp.(unnorm_ℓp .- logsumexp(unnorm_ℓp))
    i = randcat(rng, p)
    return zs[i]
end

# zs is in the form of Vector{PhasePoint{Matrix}} and has shape [n_steps][dim, n_chains]
function randcat(rng, zs::AbstractVector{<:PhasePoint}, unnorm_ℓP::AbstractMatrix)
    z = similar(first(zs))
    P = exp.(unnorm_ℓP .- logsumexp(unnorm_ℓP; dims = 2)) # (n_chains, n_steps)
    is = randcat(rng, P')
    foreach(enumerate(is)) do (i_chain, i_step)
        zi = zs[i_step]
        z.θ[:, i_chain] = zi.θ[:, i_chain]
        z.r[:, i_chain] = zi.r[:, i_chain]
        z.ℓπ.value[i_chain] = zi.ℓπ.value[i_chain]
        z.ℓπ.gradient[:, i_chain] = zi.ℓπ.gradient[:, i_chain]
        z.ℓκ.value[i_chain] = zi.ℓκ.value[i_chain]
        z.ℓκ.gradient[:, i_chain] = zi.ℓκ.gradient[:, i_chain]
    end
    return z
end

function sample_phasepoint(rng, τ::Trajectory{MultinomialTS}, h, z)
    n_steps = abs(nsteps(τ))
    # TODO: Deal with vectorized-mode generically.
    #       Currently the direction of multiple chains are always coupled
    n_steps_fwd = rand_coupled(rng, 0:n_steps)
    zs_fwd = step(τ.integrator, h, z, n_steps_fwd; fwd = true, full_trajectory = Val(true))
    n_steps_bwd = n_steps - n_steps_fwd
    zs_bwd = step(τ.integrator, h, z, n_steps_bwd; fwd = false, full_trajectory = Val(true))
    zs = vcat(reverse(zs_bwd)..., z, zs_fwd...)
    ℓweights = -energy.(zs)
    if eltype(ℓweights) <: AbstractVector
        ℓweights = cat(ℓweights...; dims = 2)
    end
    unnorm_ℓprob = ℓweights
    z′ = randcat(rng, zs, unnorm_ℓprob)
    # Computing adaptation statistics for dual averaging as done in NUTS
    Hs = -ℓweights
    ΔH = Hs .- energy(z)
    α = exp.(min.(0, -ΔH))  # this is a matrix for vectorized mode and a vector otherwise
    α = typeof(α) <: AbstractVector ? mean(α) : vec(mean(α; dims = 2))
    return z′, true, α
end

###
### Advanced HMC implementation with (adaptive) dynamic trajectory length.
###

##
## Variants of no-U-turn criteria
##

"""
$(TYPEDEF)
Classic No-U-Turn criterion as described in Eq. (9) in [1].

Informally, this will terminate the trajectory expansion if continuing
the simulation either forwards or backwards in time will decrease the
distance between the left-most and right-most positions.

# Fields
$(TYPEDFIELDS)

# References
1. Hoffman, M. D., & Gelman, A. (2014). The No-U-Turn Sampler: adaptively setting path lengths in Hamiltonian Monte Carlo. Journal of Machine Learning Research, 15(1), 1593-1623. ([arXiv](http://arxiv.org/abs/1111.4246))
"""
Base.@kwdef struct ClassicNoUTurn{F<:AbstractFloat} <: DynamicTerminationCriterion
    max_depth::Int = 10
    Δ_max::F = 1000.0
end

"""
$(TYPEDEF)
Generalised No-U-Turn criterion as described in Section A.4.2 in [1].

# Fields
$(TYPEDFIELDS)

# References
1. Betancourt, M. (2017). A Conceptual Introduction to Hamiltonian Monte Carlo. [arXiv preprint arXiv:1701.02434](https://arxiv.org/abs/1701.02434).
"""
Base.@kwdef struct GeneralisedNoUTurn{F<:AbstractFloat} <: DynamicTerminationCriterion
    max_depth::Int = 10
    Δ_max::F = 1000.0
end

"""
$(TYPEDEF)
Generalised No-U-Turn criterion as described in Section A.4.2 in [1] with 
added U-turn check as described in [2].

# Fields
$(TYPEDFIELDS)

# References
1. Betancourt, M. (2017). A Conceptual Introduction to Hamiltonian Monte Carlo. [arXiv preprint arXiv:1701.02434](https://arxiv.org/abs/1701.02434).
2. [https://github.com/stan-dev/stan/pull/2800](https://github.com/stan-dev/stan/pull/2800)
"""
Base.@kwdef struct StrictGeneralisedNoUTurn{F<:AbstractFloat} <: DynamicTerminationCriterion
    max_depth::Int = 10
    Δ_max::F = 1000.0
end
GeneralisedNoUTurn(tc::StrictGeneralisedNoUTurn) =
    GeneralisedNoUTurn(tc.max_depth, tc.Δ_max)

struct TurnStatistic{T}
    "Integral or sum of momenta along the integration path."
    rho::T
end
TurnStatistic() = TurnStatistic(undef)

TurnStatistic(::ClassicNoUTurn, ::PhasePoint) = TurnStatistic()
TurnStatistic(::Union{GeneralisedNoUTurn,StrictGeneralisedNoUTurn}, z::PhasePoint) =
    TurnStatistic(z.r)

combine(ts::TurnStatistic{T}, ::TurnStatistic{T}) where {T<:UndefInitializer} = ts
combine(tsl::T, tsr::T) where {T<:TurnStatistic} = TurnStatistic(tsl.rho + tsr.rho)

###
### The doubling tree algorithm for expanding trajectory.
###

"""
    Termination

Termination reasons
- `dynamic`: due to stoping criteria
- `numerical`: due to large energy deviation from starting (possibly numerical errors)
"""
struct Termination
    dynamic::Bool
    numerical::Bool
end

Base.show(io::IO, d::Termination) =
    print(io, "Termination(dynamic=$(d.dynamic), numerical=$(d.numerical))")
Base.:*(d1::Termination, d2::Termination) =
    Termination(d1.dynamic || d2.dynamic, d1.numerical || d2.numerical)
isterminated(d::Termination) = d.dynamic || d.numerical

"""
$(SIGNATURES)

Check termination of a Hamiltonian trajectory.
"""
function Termination(s::SliceTS, nt::Trajectory, H0::F, H′::F) where {F<:AbstractFloat}
    return Termination(false, !(s.ℓu < nt.termination_criterion.Δ_max + -H′))
end

"""
$(SIGNATURES)

Check termination of a Hamiltonian trajectory.
"""
function Termination(
    s::MultinomialTS,
    nt::Trajectory,
    H0::F,
    H′::F,
) where {F<:AbstractFloat}
    return Termination(false, !(-H0 < nt.termination_criterion.Δ_max + -H′))
end

"""
A full binary tree trajectory with only necessary leaves and information stored.
"""
struct BinaryTree
    zleft::Any   # left most leaf node
    zright::Any  # right most leaf node
    ts::Any      # turn statistics
    sum_α::Any   # MH stats, i.e. sum of MH accept prob for all leapfrog steps
    nα::Any      # total # of leap frog steps, i.e. phase points in a trajectory
    ΔH_max::Any  # energy in tree with largest absolute different from initial energy
end

"""
    maxabs(a, b)

Return the value with the largest absolute value.
"""
maxabs(a, b) = abs(a) > abs(b) ? a : b

"""
$(SIGNATURES)
Merge a left tree `treeleft` and a right tree `treeright` under given Hamiltonian `h`,
then draw a new candidate sample and update related statistics for the resulting tree.
"""
function combine(treeleft::BinaryTree, treeright::BinaryTree)
    return BinaryTree(
        treeleft.zleft,
        treeright.zright,
        combine(treeleft.ts, treeright.ts),
        treeleft.sum_α + treeright.sum_α,
        treeleft.nα + treeright.nα,
        maxabs(treeleft.ΔH_max, treeright.ΔH_max),
    )
end

"""
$(SIGNATURES)
Detect U turn for two phase points (`zleft` and `zright`) under given Hamiltonian `h`
using the (original) no-U-turn cirterion.

Ref: https://arxiv.org/abs/1111.4246, https://arxiv.org/abs/1701.02434
"""
function isterminated(::ClassicNoUTurn, h::Hamiltonian, t::BinaryTree)
    # z0 is starting point and z1 is ending point
    z0, z1 = t.zleft, t.zright
    Δθ = z1.θ - z0.θ
    s = (dot(Δθ, ∂H∂r(h, -z0.r)) >= 0) || (dot(-Δθ, ∂H∂r(h, z1.r)) >= 0)
    return Termination(s, false)
end

"""
$(SIGNATURES)
Detect U turn for two phase points (`zleft` and `zright`) under given Hamiltonian `h`
using the generalised no-U-turn criterion.

Ref: https://arxiv.org/abs/1701.02434
"""
function isterminated(::GeneralisedNoUTurn, h::Hamiltonian, t::BinaryTree)
    rho = t.ts.rho
    s = generalised_uturn_criterion(rho, ∂H∂r(h, t.zleft.r), ∂H∂r(h, t.zright.r))
    return Termination(s, false)
end

"""
$(SIGNATURES)
Detect U turn for two phase points (`zleft` and `zright`) under given Hamiltonian `h`
using the generalised no-U-turn criterion with additional U-turn checks.

Ref: https://arxiv.org/abs/1701.02434 https://github.com/stan-dev/stan/pull/2800
"""
function isterminated(tc::StrictGeneralisedNoUTurn, h::Hamiltonian, t, tleft, tright)
    # (Non-strict) generalised U-turn check
    s1 = isterminated(GeneralisedNoUTurn(tc), h, t)

    # U-turn checks for left and right subtree
    # See https://discourse.mc-stan.org/t/nuts-misses-u-turns-runs-in-circles-until-max-treedepth/9727/33
    # for a visualisation.
    s2 = check_left_subtree(h, t, tleft, tright)
    s3 = check_right_subtree(h, t, tleft, tright)
    return s1 * s2 * s3
end

"""
$(SIGNATURES)
Do a U-turn check between the leftmost phase point of `t` and the leftmost 
phase point of `tright`, the right subtree.
"""
function check_left_subtree(h::Hamiltonian, t::T, tleft::T, tright::T) where {T<:BinaryTree}
    rho = tleft.ts.rho + tright.zleft.r
    s = generalised_uturn_criterion(rho, ∂H∂r(h, t.zleft.r), ∂H∂r(h, tright.zleft.r))
    return Termination(s, false)
end

"""
$(SIGNATURES)
Do a U-turn check between the rightmost phase point of `t` and the rightmost
phase point of `tleft`, the left subtree.
"""
function check_right_subtree(
    h::Hamiltonian,
    t::T,
    tleft::T,
    tright::T,
) where {T<:BinaryTree}
    rho = tleft.zright.r + tright.ts.rho
    s = generalised_uturn_criterion(rho, ∂H∂r(h, tleft.zright.r), ∂H∂r(h, t.zright.r))
    return Termination(s, false)
end

function generalised_uturn_criterion(rho, p_sharp_minus, p_sharp_plus)
    return (dot(rho, p_sharp_minus) <= 0) || (dot(rho, p_sharp_plus) <= 0)
end

function isterminated(
    tc::TC,
    h::Hamiltonian,
    t::BinaryTree,
    _tleft,
    _tright,
) where {TC<:Union{ClassicNoUTurn,GeneralisedNoUTurn}}
    return isterminated(tc, h, t)
end

"Recursivly build a tree for a given depth `j`."
function build_tree(
    rng::AbstractRNG,
    nt::Trajectory{TS,I,TC},
    h::Hamiltonian,
    z::PhasePoint,
    sampler::AbstractTrajectorySampler,
    v::Int,
    j::Int,
    H0::AbstractFloat,
) where {
    TS<:AbstractTrajectorySampler,
    I<:AbstractIntegrator,
    TC<:DynamicTerminationCriterion,
}
    if j == 0
        # Base case - take one leapfrog step in the direction v.
        z′ = step(nt.integrator, h, z, v)
        H′ = energy(z′)
        ΔH = H′ - H0
        α′ = exp(min(0, -ΔH))
        sampler′ = TS(sampler, H0, z′)
        return BinaryTree(z′, z′, TurnStatistic(nt.termination_criterion, z′), α′, 1, ΔH),
        sampler′,
        Termination(sampler′, nt, H0, H′)
    else
        # Recursion - build the left and right subtrees.
        tree′, sampler′, termination′ = build_tree(rng, nt, h, z, sampler, v, j - 1, H0)
        # Expand tree if not terminated
        if !isterminated(termination′)
            # Expand left
            if v == -1
                tree′′, sampler′′, termination′′ =
                    build_tree(rng, nt, h, tree′.zleft, sampler, v, j - 1, H0) # left tree
                treeleft, treeright = tree′′, tree′
                # Expand right
            else
                tree′′, sampler′′, termination′′ =
                    build_tree(rng, nt, h, tree′.zright, sampler, v, j - 1, H0) # right tree
                treeleft, treeright = tree′, tree′′
            end
            tree′ = combine(treeleft, treeright)
            sampler′ = combine(rng, sampler′, sampler′′)
            termination′ =
                termination′ *
                termination′′ *
                isterminated(nt.termination_criterion, h, tree′, treeleft, treeright)
        end
        return tree′, sampler′, termination′
    end
end

function transition(
    rng::AbstractRNG,
    τ::Trajectory{TS,I,TC},
    h::Hamiltonian,
    z0::PhasePoint,
) where {
    TS<:AbstractTrajectorySampler,
    I<:AbstractIntegrator,
    TC<:DynamicTerminationCriterion,
}
    H0 = energy(z0)
    tree = BinaryTree(
        z0,
        z0,
        TurnStatistic(τ.termination_criterion, z0),
        zero(H0),
        zero(Int),
        zero(H0),
    )
    sampler = TS(rng, z0)
    termination = Termination(false, false)
    zcand = z0

    j = 0
    while !isterminated(termination) && j < τ.termination_criterion.max_depth
        # Sample a direction; `-1` means left and `1` means right
        vleft = rand(rng, Bool)
        if vleft
            # Create a tree with depth `j` on the left
            tree′, sampler′, termination′ =
                build_tree(rng, τ, h, tree.zleft, sampler, -1, j, H0)
            treeleft, treeright = tree′, tree
        else
            # Create a tree with depth `j` on the right
            tree′, sampler′, termination′ =
                build_tree(rng, τ, h, tree.zright, sampler, 1, j, H0)
            treeleft, treeright = tree, tree′
        end
        # Perform a MH step and increse depth if not terminated
        if !isterminated(termination′)
            j = j + 1   # increment tree depth
            if mh_accept(rng, sampler, sampler′)
                zcand = sampler′.zcand
            end
        end
        # Combine the proposed tree and the current tree (no matter terminated or not)
        tree = combine(treeleft, treeright)
        # Update sampler
        sampler = combine(zcand, sampler, sampler′)
        # update termination
        termination =
            termination *
            termination′ *
            isterminated(τ.termination_criterion, h, tree, treeleft, treeright)
    end

    H = energy(zcand)
    tstat = merge(
        (
            n_steps = tree.nα,
            is_accept = true,
            acceptance_rate = tree.sum_α / tree.nα,
            log_density = zcand.ℓπ.value,
            hamiltonian_energy = H,
            hamiltonian_energy_error = H - H0,
            max_hamiltonian_energy_error = tree.ΔH_max,
            tree_depth = j,
            numerical_error = termination.numerical,
        ),
        stat(τ.integrator),
    )

    return Transition(zcand, tstat)
end

###
### Initialisation of step size
###

"""
A single Hamiltonian integration step.

NOTE: this function is intended to be used in `find_good_stepsize` only.
"""
function A(h, z, ϵ)
    z′ = step(Leapfrog(ϵ), h, z)
    H′ = energy(z′)
    return z′, H′
end

"Find a good initial leap-frog step-size via heuristic search."
function find_good_stepsize(
    rng::AbstractRNG,
    h::Hamiltonian,
    θ::AbstractVector{T};
    max_n_iters::Int = 100,
) where {T<:Real}
    # Initialize searching parameters
    ϵ′ = ϵ = T(0.1)
    a_min, a_cross, a_max = T(0.25), T(0.5), T(0.75) # minimal, crossing, maximal accept ratio
    d = T(2.0)
    # Create starting phase point
    r = rand(rng, h.metric, h.kinetic) # sample momentum variable
    z = phasepoint(h, θ, r)
    H = energy(z)

    # Make a proposal phase point to decide direction
    z′, H′ = A(h, z, ϵ)
    ΔH = H - H′ # compute the energy difference; `exp(ΔH)` is the MH accept ratio
    direction = ΔH > log(a_cross) ? 1 : -1

    # Crossing step: increase/decrease ϵ until accept ratio cross a_cross.
    for _ = 1:max_n_iters
        # `direction` being  `1` means MH ratio too high
        #     - this means our step size is too small, thus we increase
        # `direction` being `-1` means MH ratio too small
        #     - this means our step szie is too large, thus we decrease
        ϵ′ = direction == 1 ? d * ϵ : 1 / d * ϵ
        z′, H′ = A(h, z, ϵ)
        ΔH = H - H′
        @debug "Crossing step" direction H′ ϵ α = min(1, exp(ΔH))
        if (direction == 1) && !(ΔH > log(a_cross))
            break
        elseif (direction == -1) && !(ΔH < log(a_cross))
            break
        else
            ϵ = ϵ′
        end
    end
    # Note after the for loop,
    # `ϵ` and `ϵ′` are the two neighbour step sizes across `a_cross`.

    # Bisection step: ensure final accept ratio: a_min < a < a_max.
    # See https://en.wikipedia.org/wiki/Bisection_method

    ϵ, ϵ′ = ϵ < ϵ′ ? (ϵ, ϵ′) : (ϵ′, ϵ)  # ensure ϵ < ϵ′;
    # Here we want to use a value between these two given the
    # criteria that this value also gives us a MH ratio between `a_min` and `a_max`.
    # This condition is quite mild and only intended to avoid cases where
    # the middle value of `ϵ` and `ϵ′` is too extreme.
    for _ = 1:max_n_iters
        ϵ_mid = middle(ϵ, ϵ′)
        z′, H′ = A(h, z, ϵ_mid)
        ΔH = H - H′
        @debug "Bisection step" H′ ϵ_mid α = min(1, exp(ΔH))
        if (exp(ΔH) > a_max)
            ϵ = ϵ_mid
        elseif (exp(ΔH) < a_min)
            ϵ′ = ϵ_mid
        else
            ϵ = ϵ_mid
            break
        end
    end

    return ϵ
end

function find_good_stepsize(
    h::Hamiltonian,
    θ::AbstractVector{<:AbstractFloat};
    max_n_iters::Int = 100,
)
    return find_good_stepsize(Random.default_rng(), h, θ; max_n_iters = max_n_iters)
end

"Perform MH acceptance based on energy, i.e. negative log probability."
function mh_accept_ratio(
    rng::AbstractRNG,
    Horiginal::T,
    Hproposal::T,
) where {T<:AbstractFloat}
    accept = Hproposal < Horiginal + Random.randexp(rng, T)
    α = min(one(T), exp(Horiginal - Hproposal))
    return accept, α
end

function mh_accept_ratio(
    rng::Union{AbstractRNG,AbstractVector{<:AbstractRNG}},
    Horiginal::AbstractVector{<:T},
    Hproposal::AbstractVector{<:T},
) where {T<:AbstractFloat}
    # NOTE: There is a chance that sharing the RNG over multiple
    #       chains for accepting / rejecting might couple
    #       the chains. We need to revisit this more rigirously 
    #       in the future. See discussions at 
    #       https://github.com/TuringLang/AdvancedHMC.jl/pull/166#pullrequestreview-367216534
<<<<<<< HEAD
    accept = if rng isa AbstractRNG
        rand(rng, T, length(α)) .< α
    else
        rand.(rng, (T,)) .< α
    end
=======
    _rng = rng isa AbstractRNG ? (rng,) : rng
    accept = Hproposal .< Horiginal .+ Random.randexp.(_rng, (T,))
    α = min.(one(T), exp.(Horiginal .- Hproposal))
>>>>>>> 85e6aa67
    return accept, α
end<|MERGE_RESOLUTION|>--- conflicted
+++ resolved
@@ -858,16 +858,11 @@
     #       the chains. We need to revisit this more rigirously 
     #       in the future. See discussions at 
     #       https://github.com/TuringLang/AdvancedHMC.jl/pull/166#pullrequestreview-367216534
-<<<<<<< HEAD
     accept = if rng isa AbstractRNG
-        rand(rng, T, length(α)) .< α
+        Hproposal .< Horiginal .+ Random.randexp(rng, T, length(Hproposal))
     else
-        rand.(rng, (T,)) .< α
+        Hproposal .< Horiginal .+ Random.randexp.(rng, (T,))
     end
-=======
-    _rng = rng isa AbstractRNG ? (rng,) : rng
-    accept = Hproposal .< Horiginal .+ Random.randexp.(_rng, (T,))
     α = min.(one(T), exp.(Horiginal .- Hproposal))
->>>>>>> 85e6aa67
     return accept, α
 end