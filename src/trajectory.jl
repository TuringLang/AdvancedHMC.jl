####
#### Implementation for Hamiltonian dynamics trajectories
####
#### Developers' Notes
####
#### Not all functions that use `rng` requires a callback function with `GLOBAL_RNG`
#### as default. In short, only those exported to other libries need such a callback
#### function. Internal uses shall always use the explict `rng` version. (Kai Xu 6/Jul/19)

"""
A transition that contains the phase point and
other statistics of the transition.
"""
struct Transition{P<:PhasePoint, NT<:NamedTuple}
    z       ::  P
    stat    ::  NT
end

stat(t::Transition) = t.stat

"""
Abstract Markov chain Monte Carlo proposal.
"""
abstract type AbstractProposal end

"""
Hamiltonian dynamics numerical simulation trajectories.
"""
abstract type AbstractTrajectory{I<:AbstractIntegrator} <: AbstractProposal end

##
## Sampling methods for trajectories.
##

"""
Sampler carried during the building of the tree.
"""
abstract type AbstractTrajectorySampler end

struct EndPointTS <: AbstractTrajectorySampler end

"""
Slice sampler carried during the building of the tree.
It contains the slice variable and the number of acceptable condidates in the tree.
"""
struct SliceTS{F<:AbstractFloat} <: AbstractTrajectorySampler
    zcand   ::  PhasePoint
    ℓu      ::  F     # slice variable in log space
    n       ::  Int   # number of acceptable candicates, i.e. those with prob larger than slice variable u
end

Base.show(io::IO, s::SliceTS) = print(io, "SliceTS(ℓu=$(s.ℓu), n=$(s.n))")

"""
Multinomial sampler carried during the building of the tree.
It contains the weight of the tree, defined as the total probabilities of the leaves.
"""
struct MultinomialTS{F<:AbstractFloat} <: AbstractTrajectorySampler
    zcand   ::  PhasePoint
    ℓw      ::  F     # total energy for the given tree, i.e. sum of energy of all leaves
end

"""
Slice sampler for the starting single leaf tree.
Slice variable is initialized.
"""
SliceTS(rng::AbstractRNG, z0::PhasePoint) = SliceTS(z0, log(rand(rng)) - energy(z0), 1)

"""
Multinomial sampler for the starting single leaf tree.
(Log) weights for leaf nodes are their (unnormalised) Hamiltonian energies.

Ref: https://github.com/stan-dev/stan/blob/develop/src/stan/mcmc/hmc/nuts/base_nuts.hpp#L226
"""
MultinomialTS(rng::AbstractRNG, z0::PhasePoint) = MultinomialTS(z0, zero(energy(z0)))

"""
Create a slice sampler for a single leaf tree:
- the slice variable is copied from the passed-in sampler `s` and
- the number of acceptable candicates is computed by comparing the slice variable against the current energy.
"""
SliceTS(s::SliceTS, H0::AbstractFloat, zcand::PhasePoint) =
    SliceTS(zcand, s.ℓu, (s.ℓu <= -energy(zcand)) ? 1 : 0)

"""
Multinomial sampler for a trajectory consisting only a leaf node.
- tree weight is the (unnormalised) energy of the leaf.
"""
MultinomialTS(s::MultinomialTS, H0::AbstractFloat, zcand::PhasePoint) =
    MultinomialTS(zcand, H0 - energy(zcand))

function combine(rng::AbstractRNG, s1::SliceTS, s2::SliceTS)
    @assert s1.ℓu == s2.ℓu "Cannot combine two slice sampler with different slice variable"
    n = s1.n + s2.n
    zcand = rand(rng) < s1.n / n ? s1.zcand : s2.zcand
    SliceTS(zcand, s1.ℓu, n)
end

function combine(zcand::PhasePoint, s1::SliceTS, s2::SliceTS)
    @assert s1.ℓu == s2.ℓu "Cannot combine two slice sampler with different slice variable"
    n = s1.n + s2.n
    SliceTS(zcand, s1.ℓu, n)
end

function combine(rng::AbstractRNG, s1::MultinomialTS, s2::MultinomialTS)
    ℓw = logaddexp(s1.ℓw, s2.ℓw)
    zcand = rand(rng) < exp(s1.ℓw - ℓw) ? s1.zcand : s2.zcand
    MultinomialTS(zcand, ℓw)
end

function combine(zcand::PhasePoint, s1::MultinomialTS, s2::MultinomialTS)
    ℓw = logaddexp(s1.ℓw, s2.ℓw)
    MultinomialTS(zcand, ℓw)
end

mh_accept(
    rng::AbstractRNG,
    s::SliceTS,
    s′::SliceTS
) = rand(rng) < min(1, s′.n / s.n)

mh_accept(
    rng::AbstractRNG,
    s::MultinomialTS,
    s′::MultinomialTS
) = rand(rng) < min(1, exp(s′.ℓw - s.ℓw))

"""
    transition(τ::AbstractTrajectory{I}, h::Hamiltonian, z::PhasePoint)

Make a MCMC transition from phase point `z` using the trajectory `τ` under Hamiltonian `h`.

NOTE: This is a RNG-implicit callback function for `transition(GLOBAL_RNG, τ, h, z)`
"""
transition(
    τ::AbstractTrajectory{I},
    h::Hamiltonian,
    z::PhasePoint
) where {I<:AbstractIntegrator} = transition(GLOBAL_RNG, τ, h, z)

###
### Actual trajecory implementations
###

###
### Static trajecotry with fixed leapfrog step numbers.
###

struct StaticTrajectory{S<:AbstractTrajectorySampler,I<:AbstractIntegrator} <: AbstractTrajectory{I}
    integrator  ::  I
    n_steps     ::  Int
end

Base.show(io::IO, τ::StaticTrajectory{S,I}) where {I,S<:EndPointTS} =
    print(io, "StaticTrajectory{EndPointTS}(integrator=$(τ.integrator), λ=$(τ.n_steps)))")
Base.show(io::IO, τ::StaticTrajectory{S,I}) where {I,S<:MultinomialTS} =
    print(io, "StaticTrajectory{MultinomialTS}(integrator=$(τ.integrator), λ=$(τ.n_steps)))")

StaticTrajectory{S}(integrator::I, n_steps::Int) where {S,I} = StaticTrajectory{S,I}(integrator, n_steps)
StaticTrajectory(args...) = StaticTrajectory{EndPointTS}(args...) # default StaticTrajectory using last point from trajectory

function transition(
    rng::Union{AbstractRNG,AbstractVector{<:AbstractRNG}},
    τ::StaticTrajectory,
    h::Hamiltonian,
    z::PhasePoint
) where {T<:Real}
    H0 = energy(z)
    integrator = jitter(rng, τ.integrator)
    z′ = samplecand(rng, τ, h, z)
    # Are we going to accept the `z′` via MH criteria?
    is_accept, α = mh_accept_ratio(rng, energy(z), energy(z′))
    # Do the actual accept / reject
    z = accept_phasepoint!(z, z′, is_accept)    # NOTE: this function changes `z′` in place in matrix-parallel mode
    # Reverse momentum variable to preserve reversibility
    z = PhasePoint(z.θ, -z.r, z.ℓπ, z.ℓκ)
    H = energy(z)
    tstat = merge(
        (
         n_steps=τ.n_steps,
         is_accept=is_accept,
         acceptance_rate=α,
         log_density=z.ℓπ.value,
         hamiltonian_energy=H,
         hamiltonian_energy_error=H - H0
        ),
        stat(integrator)
    )
    return Transition(z, tstat)
end

# Return the accepted phase point
function accept_phasepoint!(z::T, z′::T, is_accept::Bool) where {T<:PhasePoint{<:AbstractVector}}
    if is_accept
        return z′
    else
        return z
    end
end
function accept_phasepoint!(z::T, z′::T, is_accept) where {T<:PhasePoint{<:AbstractMatrix}}
    # Revert unaccepted proposals in `z′`
    if any((!).(is_accept))
        z′.θ[:,(!).(is_accept)] = z.θ[:,(!).(is_accept)]
        z′.r[:,(!).(is_accept)] = z.r[:,(!).(is_accept)]
        z′.ℓπ.value[(!).(is_accept)] = z.ℓπ.value[(!).(is_accept)]
        z′.ℓπ.gradient[:,(!).(is_accept)] = z.ℓπ.gradient[:,(!).(is_accept)]
        z′.ℓκ.value[(!).(is_accept)] = z.ℓκ.value[(!).(is_accept)]
        z′.ℓκ.gradient[:,(!).(is_accept)] = z.ℓκ.gradient[:,(!).(is_accept)]
    end
    # Always return `z′` as any unaccepted proposal is already reverted
    # NOTE: This in place treatment of `z′` is for memory efficient consideration.
    #       We can also copy `z′ and avoid mutating the original `z′`. But this is
    #       not efficient and immutability of `z′` is not important in this local scope.
    return z′
end

### Use end-point from trajecory as proposal 

samplecand(rng, τ::StaticTrajectory{EndPointTS}, h, z) = step(τ.integrator, h, z, τ.n_steps)

### Multinomial sampling from trajecory

function randcat(rng::AbstractRNG, xs, p)
    u = rand(rng)
    cp = zero(eltype(p))
    i = 0
    while cp < u
        cp += p[i +=1]
    end
    return xs[max(i, 1)]
end

<<<<<<< HEAD
function samplecand(rng, τ::StaticTrajectory{MultinomialTS}, h, z)
    zs = steps(τ.integrator, h, z, τ.n_steps)
=======
function samplecand(rng, τ::HMC{MultinomialTS}, h, z)
    zs = step(τ.integrator, h, z, τ.n_steps; res=[z for _ in 1:abs(n_steps)])
>>>>>>> 52f12e4d
    ℓws = -energy.(zs)
    ℓws = ℓws .- maximum(ℓws)
    p_unorm = exp.(ℓws)
    return randcat(rng, zs, p_unorm / sum(p_unorm))
end

abstract type DynamicTrajectory{I<:AbstractIntegrator} <: AbstractTrajectory{I} end

###
### Standard HMC implementation with fixed total trajectory length.
###

struct HMCDA{S<:AbstractTrajectorySampler,I<:AbstractIntegrator} <: DynamicTrajectory{I}
    integrator  ::  I
    λ           ::  AbstractFloat
end

Base.show(io::IO, τ::HMCDA{S,I}) where {I,S<:EndPointTS} =
    print(io, "HMCDA{EndPointTS}(integrator=$(τ.integrator), λ=$(τ.n_steps)))")
Base.show(io::IO, τ::HMCDA{S,I}) where {I,S<:MultinomialTS} =
    print(io, "HMCDA{MultinomialTS}(integrator=$(τ.integrator), λ=$(τ.n_steps)))")

HMCDA{S}(integrator::I, λ::AbstractFloat) where {S,I} = HMCDA{S,I}(integrator, λ)
HMCDA(args...) = HMCDA{EndPointTS}(args...) # default HMCDA using last point from trajectory

function transition(
    rng::Union{AbstractRNG,AbstractVector{<:AbstractRNG}},
    τ::HMCDA{S},
    h::Hamiltonian,
    z::PhasePoint
) where {S}
    # Create the corresponding static τ
    n_steps = max(1, floor(Int, τ.λ / nom_step_size(τ.integrator)))
    static_τ = StaticTrajectory{S}(τ.integrator, n_steps)
    return transition(rng, static_τ, h, z)
end

###
### Advanced HMC implementation with (adaptive) dynamic trajectory length.
###

##
## Variants of no-U-turn criteria
##

abstract type AbstractTerminationCriterion end

struct ClassicNoUTurn <: AbstractTerminationCriterion end

ClassicNoUTurn(::PhasePoint) = ClassicNoUTurn()

struct GeneralisedNoUTurn{T<:AbstractVector{<:Real}} <: AbstractTerminationCriterion
    rho::T
end

GeneralisedNoUTurn(z::PhasePoint) = GeneralisedNoUTurn(z.r)

combine(::ClassicNoUTurn, ::ClassicNoUTurn) = ClassicNoUTurn()
combine(cleft::T, cright::T) where {T<:GeneralisedNoUTurn} = T(cleft.rho + cright.rho)


##
## NUTS
##

"""
Dynamic trajectory HMC using the no-U-turn termination criteria algorithm.
"""
struct NUTS{
    S<:AbstractTrajectorySampler,
    C<:AbstractTerminationCriterion,
    I<:AbstractIntegrator,
    F<:AbstractFloat
} <: DynamicTrajectory{I}
    integrator      ::  I
    max_depth       ::  Int
    Δ_max           ::  F
end

Base.show(io::IO, τ::NUTS{S,C,I,F}) where {I,F,S<:SliceTS,C<:ClassicNoUTurn} =
    print(io, "NUTS{SliceTS}(integrator=$(τ.integrator), max_depth=$(τ.max_depth)), Δ_max=$(τ.Δ_max))")
Base.show(io::IO, τ::NUTS{S,C,I,F}) where {I,F,S<:SliceTS,C<:GeneralisedNoUTurn} =
    print(io, "NUTS{SliceTS,Generalised}(integrator=$(τ.integrator), max_depth=$(τ.max_depth)), Δ_max=$(τ.Δ_max))")
Base.show(io::IO, τ::NUTS{S,C,I,F}) where {I,F,S<:MultinomialTS,C<:ClassicNoUTurn} =
    print(io, "NUTS{MultinomialTS}(integrator=$(τ.integrator), max_depth=$(τ.max_depth)), Δ_max=$(τ.Δ_max))")
Base.show(io::IO, τ::NUTS{S,C,I,F}) where {I,F,S<:MultinomialTS,C<:GeneralisedNoUTurn} =
    print(io, "NUTS{MultinomialTS,Generalised}(integrator=$(τ.integrator), max_depth=$(τ.max_depth)), Δ_max=$(τ.Δ_max))")

const NUTS_DOCSTR = """
    NUTS{S,C}(
        integrator::I,
        max_depth::Int=10,
        Δ_max::F=1000.0
    ) where {I<:AbstractIntegrator,F<:AbstractFloat,S<:AbstractTrajectorySampler,C<:AbstractTerminationCriterion}

Create an instance for the No-U-Turn sampling algorithm.
"""

"$NUTS_DOCSTR"
function NUTS{S,C}(
    integrator::I,
    max_depth::Int=10,
    Δ_max::F=1000.0
) where {I<:AbstractIntegrator,F<:AbstractFloat,S<:AbstractTrajectorySampler,C<:AbstractTerminationCriterion}
    return NUTS{S,C,I,F}(integrator, max_depth, Δ_max)
end

"""
    NUTS(args...) = NUTS{MultinomialTS,GeneralisedNoUTurn}(args...)

Create an instance for the No-U-Turn sampling algorithm
with multinomial sampling and original no U-turn criterion.

Below is the doc for NUTS{S,C}.

$NUTS_DOCSTR
"""
NUTS(args...) = NUTS{MultinomialTS,GeneralisedNoUTurn}(args...)

###
### The doubling tree algorithm for expanding trajectory.
###

"""
Termination reasons
- `dynamic`: due to stoping criteria
- `numerical`: due to large energy deviation from starting (possibly numerical errors)
"""
struct Termination
    dynamic::Bool
    numerical::Bool
end

Base.show(io::IO, d::Termination) = print(io, "Termination(dynamic=$(d.dynamic), numerical=$(d.numerical))")
Base.:*(d1::Termination, d2::Termination) = Termination(d1.dynamic || d2.dynamic, d1.numerical || d2.numerical)
isterminated(d::Termination) = d.dynamic || d.numerical

"""
Check termination of a Hamiltonian trajectory.
"""
Termination(
    s::SliceTS,
    nt::NUTS,
    H0::F,
    H′::F
) where {F<:AbstractFloat} = Termination(false, !(s.ℓu < nt.Δ_max + -H′))

"""
Check termination of a Hamiltonian trajectory.
"""
Termination(
    s::MultinomialTS,
    nt::NUTS,
    H0::F,
    H′::F
) where {F<:AbstractFloat} = Termination(false, !(-H0 < nt.Δ_max + -H′))

"""
A full binary tree trajectory with only necessary leaves and information stored.
"""
struct BinaryTree{C<:AbstractTerminationCriterion}
    zleft   # left most leaf node
    zright  # right most leaf node
    c::C    # termination criterion
    sum_α   # MH stats, i.e. sum of MH accept prob for all leapfrog steps
    nα      # total # of leap frog steps, i.e. phase points in a trajectory
    ΔH_max  # energy in tree with largest absolute different from initial energy
end

"""
    maxabs(a, b)

Return the value with the largest absolute value.
"""
@inline maxabs(a, b) = abs(a) > abs(b) ? a : b

"""
    combine(treeleft::BinaryTree, treeright::BinaryTree)

Merge a left tree `treeleft` and a right tree `treeright` under given Hamiltonian `h`,
then draw a new candidate sample and update related statistics for the resulting tree.
"""
combine(treeleft::BinaryTree, treeright::BinaryTree) =
    BinaryTree(treeleft.zleft, treeright.zright, combine(treeleft.c, treeright.c), treeleft.sum_α + treeright.sum_α, treeleft.nα + treeright.nα, maxabs(treeleft.ΔH_max, treeright.ΔH_max))

"""
Detect U turn for two phase points (`zleft` and `zright`) under given Hamiltonian `h`
using the (original) no-U-turn cirterion.

Ref: https://arxiv.org/abs/1111.4246, https://arxiv.org/abs/1701.02434
"""
function isterminated(h::Hamiltonian, t::BinaryTree{C}) where {C<:ClassicNoUTurn}
    # z0 is starting point and z1 is ending point
    z0, z1 = t.zleft, t.zright
    Δθ = z1.θ - z0.θ
    s = (dot(Δθ, ∂H∂r(h, -z0.r)) >= 0) || (dot(-Δθ, ∂H∂r(h, z1.r)) >= 0)
    return Termination(s, false)
end

"""
Detect U turn for two phase points (`zleft` and `zright`) under given Hamiltonian `h`
using the generalised no-U-turn criterion.

Ref: https://arxiv.org/abs/1701.02434
"""
function isterminated(h::Hamiltonian, t::BinaryTree{C}) where {C<:GeneralisedNoUTurn}
    # z0 is starting point and z1 is ending point
    z0, z1 = t.zleft, t.zright
    rho = t.c.rho
    s = (dot(rho, ∂H∂r(h, -z0.r)) >= 0) || (dot(-rho, ∂H∂r(h, z1.r)) >= 0)
    return Termination(s, false)
end

"""
Recursivly build a tree for a given depth `j`.
"""
function build_tree(
    rng::AbstractRNG,
    nt::NUTS{S,C,I,F},
    h::Hamiltonian,
    z::PhasePoint,
    sampler::AbstractTrajectorySampler,
    v::Int,
    j::Int,
    H0::AbstractFloat
) where {I<:AbstractIntegrator,F<:AbstractFloat,S<:AbstractTrajectorySampler,C<:AbstractTerminationCriterion}
    if j == 0
        # Base case - take one leapfrog step in the direction v.
        z′ = step(nt.integrator, h, z, v)
        H′ = energy(z′)
        ΔH = H′ - H0
        α′ = exp(min(0, -ΔH))
        sampler′ = S(sampler, H0, z′)
        return BinaryTree(z′, z′, C(z′), α′, 1, ΔH), sampler′, Termination(sampler′, nt, H0, H′)
    else
        # Recursion - build the left and right subtrees.
        tree′, sampler′, termination′ = build_tree(rng, nt, h, z, sampler, v, j - 1, H0)
        # Expand tree if not terminated
        if !isterminated(termination′)
            # Expand left
            if v == -1
                tree′′, sampler′′, termination′′ = build_tree(rng, nt, h, tree′.zleft, sampler, v, j - 1, H0) # left tree
                treeleft, treeright = tree′′, tree′
            # Expand right
            else
                tree′′, sampler′′, termination′′ = build_tree(rng, nt, h, tree′.zright, sampler, v, j - 1, H0) # right tree
                treeleft, treeright = tree′, tree′′
            end
            tree′ = combine(treeleft, treeright)
            sampler′ = combine(rng, sampler′, sampler′′)
            termination′ = termination′ * termination′′ * isterminated(h, tree′)
        end
        return tree′, sampler′, termination′
    end
end

function transition(
    rng::AbstractRNG,
    τ::NUTS{S,C,I,F},
    h::Hamiltonian,
    z0::PhasePoint
) where {I<:AbstractIntegrator,F<:AbstractFloat,S<:AbstractTrajectorySampler,C<:AbstractTerminationCriterion}
    H0 = energy(z0)
    tree = BinaryTree(z0, z0, C(z0), zero(F), zero(Int), zero(H0))
    sampler = S(rng, z0)
    termination = Termination(false, false)
    zcand = z0

    integrator = jitter(rng, τ.integrator)
    τ = reconstruct(τ, integrator=integrator)

    j = 0
    while !isterminated(termination) && j < τ.max_depth
        # Sample a direction; `-1` means left and `1` means right
        v = rand(rng, [-1, 1])
        if v == -1
            # Create a tree with depth `j` on the left
            tree′, sampler′, termination′ = build_tree(rng, τ, h, tree.zleft, sampler, v, j, H0)
            treeleft, treeright = tree′, tree
        else
            # Create a tree with depth `j` on the right
            tree′, sampler′, termination′ = build_tree(rng, τ, h, tree.zright, sampler, v, j, H0)
            treeleft, treeright = tree, tree′
        end
        # Perform a MH step and increse depth if not terminated
        if !isterminated(termination′)
            j = j + 1   # increment tree depth
            if mh_accept(rng, sampler, sampler′)
                zcand = sampler′.zcand
            end
        end
        # Combine the proposed tree and the current tree (no matter terminated or not)
        tree = combine(treeleft, treeright)
        # Update sampler
        sampler = combine(zcand, sampler, sampler′)
        # update termination
        termination = termination * termination′ * isterminated(h, tree)
    end

    H = energy(zcand)
    tstat = merge(
        (
         n_steps=tree.nα,
         is_accept=true,
         acceptance_rate=tree.sum_α / tree.nα,
         log_density=zcand.ℓπ.value,
         hamiltonian_energy=H,
         hamiltonian_energy_error=H - H0,
         max_hamiltonian_energy_error=tree.ΔH_max,
         tree_depth=j,
         numerical_error=termination.numerical,
        ),
        stat(τ.integrator)
    )

    return Transition(zcand, tstat)
end

###
### Initialisation of step size
###

"""
A single Hamiltonian integration step.

NOTE: this function is intended to be used in `find_good_eps` only.
"""
function A(h, z, ϵ)
    z′ = step(Leapfrog(ϵ), h, z)
    H′ = energy(z′)
    return z′, H′
end

"""
Find a good initial leap-frog step-size via heuristic search.
"""
function find_good_eps(
    rng::AbstractRNG,
    h::Hamiltonian,
    θ::AbstractVector{T};
    max_n_iters::Int=100
) where {T<:Real}
    # Initialize searching parameters
    ϵ′ = ϵ = T(0.1)
    a_min, a_cross, a_max = T(0.25), T(0.5), T(0.75) # minimal, crossing, maximal accept ratio
    d = T(2.0)
    # Create starting phase point
    r = rand(rng, h.metric) # sample momentum variable
    z = phasepoint(h, θ, r)
    H = energy(z)

    # Make a proposal phase point to decide direction
    z′, H′ = A(h, z, ϵ)
    ΔH = H - H′ # compute the energy difference; `exp(ΔH)` is the MH accept ratio
    direction = ΔH > log(a_cross) ? 1 : -1

    # Crossing step: increase/decrease ϵ until accept ratio cross a_cross.
    for _ = 1:max_n_iters
        # `direction` being  `1` means MH ratio too high
        #     - this means our step size is too small, thus we increase
        # `direction` being `-1` means MH ratio too small
        #     - this means our step szie is too large, thus we decrease
        ϵ′ = direction == 1 ? d * ϵ : 1 / d * ϵ
        z′, H′ = A(h, z, ϵ)
        ΔH = H - H′
        DEBUG && @debug "Crossing step" direction H′ ϵ "α = $(min(1, exp(ΔH)))"
        if (direction == 1) && !(ΔH > log(a_cross))
            break
        elseif (direction == -1) && !(ΔH < log(a_cross))
            break
        else
            ϵ = ϵ′
        end
    end
    # Note after the for loop,
    # `ϵ` and `ϵ′` are the two neighbour step sizes across `a_cross`.

    # Bisection step: ensure final accept ratio: a_min < a < a_max.
    # See https://en.wikipedia.org/wiki/Bisection_method

    ϵ, ϵ′ = ϵ < ϵ′ ? (ϵ, ϵ′) : (ϵ′, ϵ)  # ensure ϵ < ϵ′;
    # Here we want to use a value between these two given the
    # criteria that this value also gives us a MH ratio between `a_min` and `a_max`.
    # This condition is quite mild and only intended to avoid cases where
    # the middle value of `ϵ` and `ϵ′` is too extreme.
    for _ = 1:max_n_iters
        ϵ_mid = middle(ϵ, ϵ′)
        z′, H′ = A(h, z, ϵ_mid)
        ΔH = H - H′
        DEBUG && @debug "Bisection step" H′ ϵ_mid "α = $(min(1, exp(ΔH)))"
        if (exp(ΔH) > a_max)
            ϵ = ϵ_mid
        elseif (exp(ΔH) < a_min)
            ϵ′ = ϵ_mid
        else
            ϵ = ϵ_mid
            break
        end
    end

    return ϵ
end

find_good_eps(
    h::Hamiltonian,
    θ::AbstractVector{T};
    max_n_iters::Int=100
) where {T<:AbstractFloat} = find_good_eps(GLOBAL_RNG, h, θ; max_n_iters=max_n_iters)

_rand(rng::AbstractRNG) = rand(rng)
_rand(rng::AbstractVector{<:AbstractRNG}) = rand.(rng)

"""
Perform MH acceptance based on energy, i.e. negative log probability.
"""
function mh_accept_ratio(
    rng::Union{AbstractRNG,AbstractVector{<:AbstractRNG}},
    Horiginal::AbstractScalarOrVec{<:T},
    Hproposal::AbstractScalarOrVec{<:T}
) where {T<:AbstractFloat}
    α = min.(1.0, exp.(Horiginal .- Hproposal))
    accept = _rand(rng) .< α
    return accept, α
end

####
#### Adaption
####

function update(
    h::Hamiltonian,
    τ::AbstractProposal,
    pc::Adaptation.AbstractPreconditioner
)
    metric = renew(h.metric, getM⁻¹(pc))
    h = reconstruct(h, metric=metric)
    return h, τ
end

function update(
    h::Hamiltonian,
    τ::AbstractProposal,
    da::NesterovDualAveraging
)
    # TODO: this does not support change type of `ϵ` (e.g. Float to Vector)
    integrator = reconstruct(τ.integrator, ϵ=getϵ(da))
    τ = reconstruct(τ, integrator=integrator)
    return h, τ
end

function update(
    h::Hamiltonian,
    τ::AbstractProposal,
    ca::Union{Adaptation.NaiveHMCAdaptor, Adaptation.StanHMCAdaptor}
)
    metric = renew(h.metric, getM⁻¹(ca.pc))
    h = reconstruct(h, metric=metric)
    integrator = reconstruct(τ.integrator, ϵ=getϵ(ca.ssa))
    τ = reconstruct(τ, integrator=integrator)
    return h, τ
end

function update(
    h::Hamiltonian,
    θ::AbstractVecOrMat{T}
) where {T<:AbstractFloat}
    metric = h.metric
    if size(metric) != size(θ)
        metric = typeof(metric)(size(θ))
        h = reconstruct(h, metric=metric)
    end
    return h
end<|MERGE_RESOLUTION|>--- conflicted
+++ resolved
@@ -230,13 +230,8 @@
     return xs[max(i, 1)]
 end
 
-<<<<<<< HEAD
 function samplecand(rng, τ::StaticTrajectory{MultinomialTS}, h, z)
-    zs = steps(τ.integrator, h, z, τ.n_steps)
-=======
-function samplecand(rng, τ::HMC{MultinomialTS}, h, z)
-    zs = step(τ.integrator, h, z, τ.n_steps; res=[z for _ in 1:abs(n_steps)])
->>>>>>> 52f12e4d
+    zs = step(τ.integrator, h, z, τ.n_steps; res=[z for _ in 1:abs(τ.n_steps)])
     ℓws = -energy.(zs)
     ℓws = ℓws .- maximum(ℓws)
     p_unorm = exp.(ℓws)
