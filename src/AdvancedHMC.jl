module AdvancedHMC

using Statistics: mean, var, middle
using LinearAlgebra:
    Symmetric, UpperTriangular, mul!, ldiv!, dot, I, diag, cholesky, UniformScaling
<<<<<<< HEAD
using StatsFuns: logaddexp, logsumexp, loghalf
import Random
using Random: AbstractRNG
=======
using StatsFuns: logaddexp, logsumexp
using Random: Random, AbstractRNG
>>>>>>> f539bd13
using ProgressMeter: ProgressMeter

using Setfield
import Setfield: ConstructionBase

using ArgCheck: @argcheck

using DocStringExtensions

using LogDensityProblems
using LogDensityProblemsAD: LogDensityProblemsAD

using AbstractMCMC: AbstractMCMC, LogDensityModel

import StatsBase: sample

const DEFAULT_FLOAT_TYPE = typeof(float(0))

include("utilities.jl")

# Notations
# ℓπ: log density of the target distribution
# θ: position variables / model parameters
# ∂ℓπ∂θ: gradient of the log density of the target distribution w.r.t θ
# r: momentum variables
# z: phase point / a pair of θ and r

# TODO Move it back to hamiltonian.jl after the rand interface is updated
abstract type AbstractKinetic end

struct GaussianKinetic <: AbstractKinetic end

export GaussianKinetic

include("metric.jl")
export UnitEuclideanMetric, DiagEuclideanMetric, DenseEuclideanMetric

include("hamiltonian.jl")
export Hamiltonian

include("integrator.jl")
export Leapfrog, JitteredLeapfrog, TemperedLeapfrog
include("riemannian/integrator.jl")
export GeneralizedLeapfrog

include("trajectory.jl")
export Trajectory,
    HMCKernel,
    FixedNSteps,
    FixedIntegrationTime,
    ClassicNoUTurn,
    GeneralisedNoUTurn,
    StrictGeneralisedNoUTurn,
    EndPointTS,
    SliceTS,
    MultinomialTS,
    find_good_stepsize

# Useful defaults

@deprecate find_good_eps find_good_stepsize

export find_good_eps

include("adaptation/Adaptation.jl")
using .Adaptation
import .Adaptation:
    StepSizeAdaptor, MassMatrixAdaptor, StanHMCAdaptor, NesterovDualAveraging, NoAdaptation

# Helpers for initializing adaptors via AHMC structs

function StepSizeAdaptor(δ::AbstractFloat, stepsize::AbstractScalarOrVec{<:AbstractFloat})
    return NesterovDualAveraging(δ, stepsize)
end
function StepSizeAdaptor(δ::AbstractFloat, i::AbstractIntegrator)
    return StepSizeAdaptor(δ, nom_step_size(i))
end

MassMatrixAdaptor(m::UnitEuclideanMetric{T}) where {T} = UnitMassMatrix{T}()
function MassMatrixAdaptor(m::DiagEuclideanMetric{T}) where {T}
    return WelfordVar{T}(size(m); var=copy(m.M⁻¹))
end
function MassMatrixAdaptor(m::DenseEuclideanMetric{T}) where {T}
    return WelfordCov{T}(size(m); cov=copy(m.M⁻¹))
end

function MassMatrixAdaptor(::Type{TM}, sz::Dims=(2,)) where {TM<:AbstractMetric}
    return MassMatrixAdaptor(Float64, TM, sz)
end

function MassMatrixAdaptor(
    ::Type{T}, ::Type{TM}, sz::Dims=(2,)
) where {T,TM<:AbstractMetric}
    return MassMatrixAdaptor(TM(T, sz))
end

# Deprecations

@deprecate StanHMCAdaptor(n_adapts, pc, ssa) initialize!(StanHMCAdaptor(pc, ssa), n_adapts)
@deprecate NesterovDualAveraging(δ::AbstractFloat, i::AbstractIntegrator) StepSizeAdaptor(
    δ, i
)
@deprecate Preconditioner(args...) MassMatrixAdaptor(args...)

export StepSizeAdaptor,
    NesterovDualAveraging,
    MassMatrixAdaptor,
    UnitMassMatrix,
    WelfordVar,
    WelfordCov,
    NaiveHMCAdaptor,
    StanHMCAdaptor,
    NoAdaptation

include("diagnosis.jl")

include("sampler.jl")
export sample

include("constructors.jl")
export HMCSampler, HMC, NUTS, HMCDA

include("abstractmcmc.jl")

## Without explicit AD backend
function Hamiltonian(metric::AbstractMetric, ℓ::LogDensityModel; kwargs...)
    return Hamiltonian(metric, ℓ.logdensity; kwargs...)
end
function Hamiltonian(metric::AbstractMetric, ℓ; kwargs...)
    cap = LogDensityProblems.capabilities(ℓ)
    if cap === nothing
        throw(
            ArgumentError(
                "The log density function does not support the LogDensityProblems.jl interface",
            ),
        )
    end
    # Check if we're capable of computing gradients.
    ℓπ = if cap === LogDensityProblems.LogDensityOrder{0}()
        # In this case ℓ does not support evaluation of the gradient of the log density function
        # We use ForwardDiff to compute the gradient
        LogDensityProblemsAD.ADgradient(Val(:ForwardDiff), ℓ; kwargs...)
    else
        # In this case ℓ already supports evaluation of the gradient of the log density function
        ℓ
    end
    return Hamiltonian(
        metric,
        Base.Fix1(LogDensityProblems.logdensity, ℓπ),
        Base.Fix1(LogDensityProblems.logdensity_and_gradient, ℓπ),
    )
end

## With explicit AD specification
function Hamiltonian(
    metric::AbstractMetric, ℓπ::LogDensityModel, kind::Union{Symbol,Val,Module}; kwargs...
)
    return Hamiltonian(metric, ℓπ.logdensity, kind; kwargs...)
end
function Hamiltonian(metric::AbstractMetric, ℓπ, kind::Union{Symbol,Val,Module}; kwargs...)
    if LogDensityProblems.capabilities(ℓπ) === nothing
        throw(
            ArgumentError(
                "The log density function does not support the LogDensityProblems.jl interface",
            ),
        )
    end
    ℓ = LogDensityProblemsAD.ADgradient(
        kind isa Val ? kind : Val(Symbol(kind)), ℓπ; kwargs...
    )
    return Hamiltonian(metric, ℓ)
end

### Init

struct DiffEqIntegrator{T<:AbstractScalarOrVec{<:AbstractFloat},DiffEqSolver} <:
       AbstractLeapfrog{T}
    ϵ::T
    solver::DiffEqSolver
end
export DiffEqIntegrator

if !isdefined(Base, :get_extension)
    using Requires
end
function __init__()
    # Better error message if users forgot to load OrdinaryDiffEq
    Base.Experimental.register_error_hint(MethodError) do io, exc, arg_types, kwargs
        n = length(arg_types)
        if exc.f === step &&
            (n == 3 || n == 4) &&
            arg_types[1] <: DiffEqIntegrator &&
            arg_types[2] <: Hamiltonian &&
            arg_types[3] <: PhasePoint &&
            (n == 3 || arg_types[4] === Int)
            print(io, "\\nDid you forget to load OrdinaryDiffEq?")
        end
    end
    @static if !isdefined(Base, :get_extension)
        @require OrdinaryDiffEq = "1dea7af3-3e70-54e6-95c3-0bf5283fa5ed" begin
            include("../ext/AdvancedHMCOrdinaryDiffEqExt.jl")
        end

        @require CUDA = "052768ef-5323-5732-b1bb-66c8b64840ba" begin
            include("../ext/AdvancedHMCCUDAExt.jl")
        end

        @require MCMCChains = "c7f686f2-ff18-58e9-bc7b-31028e88f75d" begin
            include("../ext/AdvancedHMCMCMCChainsExt.jl")
        end
    end
end

end # module<|MERGE_RESOLUTION|>--- conflicted
+++ resolved
@@ -3,14 +3,8 @@
 using Statistics: mean, var, middle
 using LinearAlgebra:
     Symmetric, UpperTriangular, mul!, ldiv!, dot, I, diag, cholesky, UniformScaling
-<<<<<<< HEAD
 using StatsFuns: logaddexp, logsumexp, loghalf
-import Random
-using Random: AbstractRNG
-=======
-using StatsFuns: logaddexp, logsumexp
 using Random: Random, AbstractRNG
->>>>>>> f539bd13
 using ProgressMeter: ProgressMeter
 
 using Setfield
