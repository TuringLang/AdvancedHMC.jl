--- conflicted
+++ resolved
@@ -25,17 +25,12 @@
     das.m = 0
     das.μ = computeμ(das.ϵ)
     das.x_bar = zero(T)
-<<<<<<< HEAD
     das.H_bar = zero(T)
     return das
-=======
-    return das.H_bar = zero(T)
->>>>>>> f539bd13
 end
 
 function reset!(das::DAState{<:AbstractVector{T}}) where {T<:AbstractFloat}
     das.m = 0
-<<<<<<< HEAD
     map!(computeμ, das.μ, das.ϵ)
     fill!(das.x_bar, zero(T))
     fill!(das.H_bar, zero(T))
@@ -50,11 +45,6 @@
 function finalize!(das::DAState{<:AbstractVector{<:AbstractFloat}})
     map!(exp, das.ϵ, das.x_bar)
     return das
-=======
-    das.μ .= computeμ(das.ϵ)
-    das.x_bar .= zero(T)
-    return das.H_bar .= zero(T)
->>>>>>> f539bd13
 end
 
 mutable struct MSSState{T<:AbstractScalarOrVec{<:AbstractFloat}}
@@ -94,17 +84,12 @@
 Hoffman, M. D., & Gelman, A. (2014). The No-U-Turn Sampler: adaptively setting path lengths in Hamiltonian Monte Carlo. Journal of Machine Learning Research, 15(1), 1593-1623.
 Nesterov, Y. (2009). Primal-dual subgradient methods for convex problems. Mathematical programming, 120(1), 221-259.
 """
-<<<<<<< HEAD
-struct NesterovDualAveraging{T<:AbstractFloat,VT<:AbstractScalarOrVec{T}} <: StepSizeAdaptor
-=======
 struct NesterovDualAveraging{T<:AbstractFloat,S<:AbstractScalarOrVec{T}} <: StepSizeAdaptor
->>>>>>> f539bd13
     γ::T
     t_0::T
     κ::T
     δ::T
-<<<<<<< HEAD
-    state::DAState{VT}
+    state::DAState{S}
 end
 Base.show(io::IO, a::NesterovDualAveraging) = print(
     io,
@@ -120,16 +105,6 @@
     getϵ(a),
     ")",
 )
-=======
-    state::DAState{S}
-end
-function Base.show(io::IO, a::NesterovDualAveraging)
-    return print(
-        io,
-        "NesterovDualAveraging(γ=$(a.γ), t_0=$(a.t_0), κ=$(a.κ), δ=$(a.δ), state.ϵ=$(getϵ(a)))",
-    )
-end
->>>>>>> f539bd13
 
 function NesterovDualAveraging(
     γ::T, t_0::T, κ::T, δ::T, ϵ::VT
@@ -137,44 +112,23 @@
     return NesterovDualAveraging(γ, t_0, κ, δ, DAState(ϵ))
 end
 
-<<<<<<< HEAD
-NesterovDualAveraging(δ::T, ϵ::VT) where {T<:AbstractFloat,VT<:AbstractScalarOrVec{T}} =
-    NesterovDualAveraging(T(1 // 20), T(10), T(3 // 4), δ, ϵ)
-=======
 function NesterovDualAveraging(
     δ::T, ϵ::VT
 ) where {T<:AbstractFloat,VT<:AbstractScalarOrVec{T}}
-    return NesterovDualAveraging(T(0.05), T(10.0), T(0.75), δ, ϵ)
+    return NesterovDualAveraging(T(1 // 20), T(10), T(3 // 4), δ, ϵ)
 end
->>>>>>> f539bd13
 
 # Ref: https://github.com/stan-dev/stan/blob/develop/src/stan/mcmc/stepsize_adaptation.hpp
 # Note: This function is not merged with `adapt!` to empahsize the fact that
 #       step size adaptation is not dependent on `θ`.
 function adapt_stepsize!(
-<<<<<<< HEAD
     da::NesterovDualAveraging{T},
     α::AbstractScalarOrVec{T},
-=======
-    da::NesterovDualAveraging{T}, α::AbstractScalarOrVec{<:T}
->>>>>>> f539bd13
 ) where {T<:AbstractFloat}
     @debug "Adapting step size..." α
 
-<<<<<<< HEAD
-    @unpack state, γ, t_0, κ, δ = da
-    @unpack μ, m, x_bar, H_bar = state
-=======
-    # Clip average MH acceptance probability
-    if α isa AbstractVector
-        α[α .> 1] .= one(T)
-    else
-        α = α > 1 ? one(T) : α
-    end
-
     (; state, γ, t_0, κ, δ) = da
     (; μ, m, x_bar, H_bar) = state
->>>>>>> f539bd13
 
     m = m + 1
 
@@ -217,11 +171,6 @@
 end
 
 function finalize!(da::NesterovDualAveraging)
-<<<<<<< HEAD
     finalize!(da.state)
     return da
-=======
-    da.state.ϵ = exp.(da.state.x_bar)
-    return nothing
->>>>>>> f539bd13
 end