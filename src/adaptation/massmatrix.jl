--- conflicted
+++ resolved
@@ -11,7 +11,7 @@
     adaptor::MassMatrixAdaptor,
     θ::AbstractVecOrMat{<:AbstractFloat},
     α::AbstractScalarOrVec{<:AbstractFloat},
-    is_update::Bool = true,
+    is_update::Bool=true,
 )
     resize!(adaptor, θ)
     push!(adaptor, θ)
@@ -38,7 +38,7 @@
     ::UnitMassMatrix,
     ::AbstractVecOrMat{<:AbstractFloat},
     ::AbstractScalarOrVec{<:AbstractFloat},
-    is_update::Bool = true,
+    is_update::Bool=true,
 ) = nothing
 
 ## Diagonal mass matrix adaptor
@@ -54,12 +54,8 @@
 end
 
 # NOTE: this naive variance estimator is used only in testing
-<<<<<<< HEAD
-struct NaiveVar{T<:AbstractFloat,E<:AbstractVector{<:AbstractVecOrMat{T}}} <: DiagMatrixEstimator{T}
-=======
 struct NaiveVar{T<:AbstractFloat,E<:AbstractVector{<:AbstractVecOrMat{T}}} <:
        DiagMatrixEstimator{T}
->>>>>>> 967d8a14
     S::E
     NaiveVar(S::E) where {E} = new{eltype(eltype(E)),E}(S)
 end
@@ -95,22 +91,14 @@
 
 function WelfordVar{T}(
     sz::Union{Tuple{Int},Tuple{Int,Int}};
-<<<<<<< HEAD
-    n_min::Int=10, var=ones(T, sz)
-=======
-    n_min::Int = 10,
-    var = ones(T, sz),
->>>>>>> 967d8a14
+    n_min::Int=10,
+    var=ones(T, sz)
 ) where {T<:AbstractFloat}
     return WelfordVar(0, n_min, zeros(T, sz), zeros(T, sz), zeros(T, sz), var)
 end
 
-<<<<<<< HEAD
-WelfordVar(sz::Union{Tuple{Int},Tuple{Int,Int}}; kwargs...) = WelfordVar{Float64}(sz; kwargs...)
-=======
 WelfordVar(sz::Union{Tuple{Int},Tuple{Int,Int}}; kwargs...) =
     WelfordVar{Float64}(sz; kwargs...)
->>>>>>> 967d8a14
 
 function Base.resize!(wv::WelfordVar, θ::AbstractVecOrMat{T}) where {T<:AbstractFloat}
     if size(θ) != size(wv.var)
@@ -243,12 +231,8 @@
 end
 
 # NOTE: This naive covariance estimator is used only in testing.
-<<<<<<< HEAD
-struct NaiveCov{F<:AbstractFloat,T<:AbstractVector{<:AbstractVector{F}}} <: DenseMatrixEstimator{T}
-=======
 struct NaiveCov{F<:AbstractFloat,T<:AbstractVector{<:AbstractVector{F}}} <:
        DenseMatrixEstimator{T}
->>>>>>> 967d8a14
     S::T
     NaiveCov(S::E) where {E} = new{eltype(eltype(E)),E}(S)
 end
@@ -280,8 +264,8 @@
 
 function WelfordCov{T}(
     sz::Tuple{Int};
-    n_min::Int = 10,
-    cov = LinearAlgebra.diagm(0 => ones(T, first(sz))),
+    n_min::Int=10,
+    cov=LinearAlgebra.diagm(0 => ones(T, first(sz)))
 ) where {T<:AbstractFloat}
     d = first(sz)
     return WelfordCov(0, n_min, zeros(T, d), zeros(T, d, d), zeros(T, d), cov)
