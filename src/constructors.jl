abstract type AbstractHMCSampler <: AbstractMCMC.AbstractSampler end

##############
### Custom ###
##############

"""
    HMCSampler

A `AbstractMCMC.AbstractSampler` for kernels in AdvancedHMC.jl.

# Fields

$(FIELDS)

# Notes

Note that all the fields have the prefix `initial_` to indicate
that these will not necessarily correspond to the `kernel`, `metric`,
and `adaptor` after sampling.

To access the updated fields use the resulting [`HMCState`](@ref).
"""
Base.@kwdef struct HMCSampler{
    K<:AbstractMCMCKernel,
    M<:AbstractMetric,
    A<:Adaptation.AbstractAdaptor,
} <: AbstractHMCSampler
    "[`AbstractMCMCKernel`](@ref)."
    kernel::K
    "[`AbstractMetric`](@ref)."
    metric::M
    "[`AbstractAdaptor`](@ref)."
    adaptor::A
    "Adaptation steps if any"
    n_adapts::Int = 0
end

############
### NUTS ###
############
"""
    NUTS(n_adapts::Int, δ::Real; max_depth::Int=10, Δ_max::Real=1000, init_ϵ::Real=0)

No-U-Turn Sampler (NUTS) sampler.

# Fields

$(FIELDS)

# Usage:

```julia
NUTS(n_adapts=1000, δ=0.65)  # Use 1000 adaption steps, and target accept ratio 0.65.
```
"""
struct NUTS{T<:AbstractFloat,I,D} <: AbstractHMCSampler
    "`n_adapts::Int` : Number of adaptation steps."
    n_adapts::Int
    "`δ::Real` : Target acceptance rate for dual averaging."
    δ::T
    "`max_depth::Int` : Maximum doubling tree depth."
    max_depth::Int
    "`Δ_max::Real` : Maximum divergence during doubling tree."
    Δ_max::T
    "`init_ϵ::Real` : Initial step size; 0 means automatically searching using a heuristic procedure."
    init_ϵ::T
    "[`AbstractIntegrator`](@ref)."
    integrator_method::I
    "[`AbstractMetric`](@ref)."
    metric_type::D
end

function NUTS(
    n_adapts,
    δ;
    max_depth = 10,
    Δ_max = 1000.0,
    init_ϵ = 0.0,
    integrator_method = :Leapfrog,
    metric_type = :DiagEuclideanMetric,
)
    return NUTS(n_adapts, δ, max_depth, Δ_max, init_ϵ, integrator_method, metric_type)
end

###########
### HMC ###
###########
"""
    HMC(ϵ::Real, n_leapfrog::Int)

Hamiltonian Monte Carlo sampler with static trajectory.

# Fields

$(FIELDS)

# Usage:

```julia
HMC(init_ϵ=0.05, n_leapfrog=10)
```
"""
struct HMC{T<:AbstractFloat,I,D} <: AbstractHMCSampler
    "`init_ϵ::Real` : Initial step size; 0 means automatically searching using a heuristic procedure."
    init_ϵ::T
    "`n_leapfrog::Int` : Number of leapfrog steps."
    n_leapfrog::Int
    "[`AbstractIntegrator`](@ref)."
    integrator_method::I
    "[`AbstractMetric`](@ref)."
    metric_type::D
end

function HMC(
    init_ϵ,
    n_leapfrog;
    integrator_method = :Leapfrog,
    metric_type = :DiagEuclideanMetric,
)
    return HMC(init_ϵ, n_leapfrog, integrator_method, metric_type)
end

#############
### HMCDA ###
#############
"""
    HMCDA(n_adapts::Int, δ::Real, λ::Real; ϵ::Real=0)

Hamiltonian Monte Carlo sampler with Dual Averaging algorithm.

# Fields

$(FIELDS)

# Usage:

```julia
HMCDA(n_adapts=200, δ=0.65, λ=0.3)
```

For more information, please view the following paper ([arXiv link](https://arxiv.org/abs/1111.4246)):

- Hoffman, Matthew D., and Andrew Gelman. "The No-U-turn sampler: adaptively
  setting path lengths in Hamiltonian Monte Carlo." Journal of Machine Learning
  Research 15, no. 1 (2014): 1593-1623.
"""
struct HMCDA{T<:AbstractFloat,I,D} <: AbstractHMCSampler
    "`n_adapts::Int` : Number of adaptation steps."
    n_adapts::Int
    "`δ::Real` : Target acceptance rate for dual averaging."
    δ::T
    "`λ::Real` : Target leapfrog length."
    λ::T
    "`init_ϵ::Real` : Initial step size; 0 means automatically searching using a heuristic procedure."
    init_ϵ::T
    "[`AbstractIntegrator`](@ref)."
    integrator_method::I
    "[`AbstractMetric`](@ref)."
    metric_type::D
end

function HMCDA(
    n_adapts,
    δ,
    λ;
<<<<<<< HEAD
    init_ϵ=0.0,
    integrator_method=:Leapfrog,
    metric_type=:DiagEuclideanMetric,
    )
    return HMCDA(n_adapts, δ, λ, init_ϵ, integrator_method, metric_type)
=======
    max_depth = 10,
    Δ_max = 1000.0,
    init_ϵ = 0.0,
    integrator_method = :Leapfrog,
    metric_type = :DiagEuclideanMetric,
)
    return HMCDA(n_adapts, δ, λ, max_depth, Δ_max, init_ϵ, integrator_method, metric_type)
>>>>>>> 18dccc82
end<|MERGE_RESOLUTION|>--- conflicted
+++ resolved
@@ -164,19 +164,9 @@
     n_adapts,
     δ,
     λ;
-<<<<<<< HEAD
-    init_ϵ=0.0,
-    integrator_method=:Leapfrog,
-    metric_type=:DiagEuclideanMetric,
-    )
-    return HMCDA(n_adapts, δ, λ, init_ϵ, integrator_method, metric_type)
-=======
-    max_depth = 10,
-    Δ_max = 1000.0,
     init_ϵ = 0.0,
     integrator_method = :Leapfrog,
     metric_type = :DiagEuclideanMetric,
-)
-    return HMCDA(n_adapts, δ, λ, max_depth, Δ_max, init_ϵ, integrator_method, metric_type)
->>>>>>> 18dccc82
+    )
+    return HMCDA(n_adapts, δ, λ, init_ϵ, integrator_method, metric_type)
 end