abstract type AbstractHMCSampler{T<:Real} <: AbstractMCMC.AbstractSampler end

##############
### Custom ###
##############

"""
    HMCSampler

An `AbstractMCMC.AbstractSampler` for kernels in AdvancedHMC.jl.

# Fields

$(FIELDS)

# Notes

Note that all the fields have the prefix `initial_` to indicate
that these will not necessarily correspond to the `kernel`, `metric`,
and `adaptor` after sampling.

To access the updated fields use the resulting [`HMCState`](@ref).
"""
struct HMCSampler{T<:Real} <: AbstractHMCSampler{T}
    "[`AbstractMCMCKernel`](@ref)."
    κ::AbstractMCMCKernel
    "Choice of initial metric [`AbstractMetric`](@ref). The metric type will be preserved during adaption."
    metric::AbstractMetric
    "[`AbstractAdaptor`](@ref)."
    adaptor::AbstractAdaptor
end

function HMCSampler(κ, metric, adaptor)
    T = collect(typeof(metric).parameters)[1]
    return HMCSampler{T}(κ, metric, adaptor)
end

############
### NUTS ###
############
"""
    NUTS(δ::Real; max_depth::Int=10, Δ_max::Real=1000, init_ϵ::Real=0, integrator = :leapfrog, metric = :diagonal)

No-U-Turn Sampler (NUTS) sampler.

# Fields

$(FIELDS)

# Usage:

```julia
NUTS(δ=0.65)  # Use target accept ratio 0.65.
```
"""
struct NUTS{T<:Real} <: AbstractHMCSampler{T}
    "Target acceptance rate for dual averaging."
    δ::T
    "Maximum doubling tree depth."
    max_depth::Int
    "Maximum divergence during doubling tree."
    Δ_max::T
    "Choice of integrator, specified either using a `Symbol` or [`AbstractIntegrator`](@ref)"
    integrator::Union{Symbol,AbstractIntegrator}
    "Choice of initial metric;  `Symbol` means it is automatically initialised. The metric type will be preserved during automatic initialisation and adaption."
    metric::Union{Symbol,AbstractMetric}
end

function NUTS(δ; max_depth = 10, Δ_max = 1000.0, integrator = :leapfrog, metric = :diagonal)
    T = typeof(δ)
    return NUTS(δ, max_depth, T(Δ_max), integrator, metric)
end

###########
### HMC ###
###########
"""
    HMC(ϵ::Real, n_leapfrog::Int)

Hamiltonian Monte Carlo sampler with static trajectory.

# Fields

$(FIELDS)

# Usage:

```julia
HMC(init_ϵ=0.05, n_leapfrog=10, integrator = :leapfrog, metric = :diagonal)
```
"""
struct HMC{T<:Real} <: AbstractHMCSampler{T}
    "Number of leapfrog steps."
    n_leapfrog::Int
    "Choice of integrator, specified either using a `Symbol` or [`AbstractIntegrator`](@ref)"
    integrator::Union{Symbol,AbstractIntegrator}
    "Choice of initial metric;  `Symbol` means it is automatically initialised. The metric type will be preserved during automatic initialisation and adaption."
    metric::Union{Symbol,AbstractMetric}
end

function HMC(n_leapfrog; integrator = :leapfrog, metric = :diagonal)
    if integrator isa Symbol
        T = typeof(0.0) # current default float type
    else
        T = integrator_eltype(integrator)
    end
    return HMC{T}(n_leapfrog, integrator, metric)
end

#############
### HMCDA ###
#############
"""
    HMCDA(δ::Real, λ::Real; ϵ::Real=0, integrator = :leapfrog, metric = :diagonal)

Hamiltonian Monte Carlo sampler with Dual Averaging algorithm.

# Fields

$(FIELDS)

# Usage:

```julia
HMCDA(δ=0.65, λ=0.3)
```

For more information, please view the following paper ([arXiv link](https://arxiv.org/abs/1111.4246)):

- Hoffman, Matthew D., and Andrew Gelman. "The No-U-turn sampler: adaptively
  setting path lengths in Hamiltonian Monte Carlo." Journal of Machine Learning
  Research 15, no. 1 (2014): 1593-1623.
"""
struct HMCDA{T<:Real} <: AbstractHMCSampler{T}
    "Target acceptance rate for dual averaging."
    δ::T
    "Target leapfrog length."
    λ::T
    "Choice of integrator, specified either using a `Symbol` or [`AbstractIntegrator`](@ref)"
    integrator::Union{Symbol,AbstractIntegrator}
    "Choice of initial metric;  `Symbol` means it is automatically initialised. The metric type will be preserved during automatic initialisation and adaption."
    metric::Union{Symbol,AbstractMetric}
end

<<<<<<< HEAD
function HMCDA(δ, λ; integrator = :leapfrog, metric = :diagonal)
    if typeof(δ) != typeof(λ)
        @warn "typeof(δ) != typeof(λ) --> using typeof(δ)"
    end
=======
function HMCDA(δ, λ; init_ϵ = 0, integrator = :leapfrog, metric = :diagonal)
    δ, λ = promote(δ, λ)
>>>>>>> cd5136f9
    T = typeof(δ)
    return HMCDA(δ, T(λ), integrator, metric)
end<|MERGE_RESOLUTION|>--- conflicted
+++ resolved
@@ -142,15 +142,8 @@
     metric::Union{Symbol,AbstractMetric}
 end
 
-<<<<<<< HEAD
-function HMCDA(δ, λ; integrator = :leapfrog, metric = :diagonal)
-    if typeof(δ) != typeof(λ)
-        @warn "typeof(δ) != typeof(λ) --> using typeof(δ)"
-    end
-=======
 function HMCDA(δ, λ; init_ϵ = 0, integrator = :leapfrog, metric = :diagonal)
     δ, λ = promote(δ, λ)
->>>>>>> cd5136f9
     T = typeof(δ)
     return HMCDA(δ, T(λ), integrator, metric)
 end