<<<<<<< HEAD
sample(
    h::Hamiltonian,
    prop::AbstractProposal,
=======
##
## Sampling functions
##

sample(
    h::Hamiltonian,
    τ::AbstractProposal,
    θ::AbstractVector{T},
    n_samples::Int;
    verbose::Bool=true
) where {T<:Real} = sample(GLOBAL_RNG, h, τ, θ, n_samples; verbose=verbose)

function sample(
    rng::AbstractRNG,
    h::Hamiltonian,
    τ::AbstractProposal,
    θ::AbstractVector{T},
    n_samples::Int;
    verbose::Bool=true
) where {T<:Real}
    θs = Vector{Vector{T}}(undef, n_samples)
    Hs = Vector{T}(undef, n_samples)
    αs = Vector{T}(undef, n_samples)
    r = rand(rng, h.metric)
    z = phasepoint(h, θ, r)
    time = @elapsed for i = 1:n_samples
        z, αs[i] = transition(rng, τ, h, z)
        θs[i], Hs[i] = z.θ, neg_energy(z)
        z = rand_momentum(rng, z, h)
    end
    verbose && @info "Finished sampling with $time (s)" typeof(h.metric) typeof(τ) EBFMI(Hs) mean(αs)
    return θs
end

sample(
    h::Hamiltonian,
    τ::AbstractProposal,
>>>>>>> 5b9e7b7c
    θ::AbstractVector{T},
    n_samples::Int,
    adaptor::Union{Nothing,Adaptation.AbstractAdaptor}=nothing,
    n_adapts::Int=min(div(n_samples, 10), 1_000);
<<<<<<< HEAD
    verbose::Bool=true,
    progress::Bool=false
) where {T<:Real} = sample(GLOBAL_RNG, h, prop, θ, n_samples, adaptor, n_adapts; verbose=verbose, progress=progress)
=======
    verbose::Bool=true
) where {T<:Real} = sample(GLOBAL_RNG, h, τ, θ, n_samples, adaptor, n_adapts; verbose=verbose)
>>>>>>> 5b9e7b7c

function sample(
    rng::AbstractRNG,
    h::Hamiltonian,
    τ::AbstractProposal,
    θ::AbstractVector{T},
    n_samples::Int,
    adaptor::Union{Nothing,Adaptation.AbstractAdaptor}=nothing,
    n_adapts::Int=min(div(n_samples, 10), 1_000);
    verbose::Bool=true,
    progress::Bool=false
) where {T<:Real}
    θs = Vector{Vector{T}}(undef, n_samples)
    Hs = Vector{T}(undef, n_samples)
    αs = Vector{T}(undef, n_samples)
<<<<<<< HEAD
    pm = progress ? Progress(n_samples, desc="Sampling", barlen=31) : nothing
    time = @elapsed for i = 1:n_samples
        θs[i], Hs[i], αs[i] = step(rng, h, prop, i == 1 ? θ : θs[i-1])
        progress && (showvalues = Tuple[(:iteration, i), (:hamiltonian_energy, Hs[i]), (:acceptance_rate, αs[i])])
        if !(adaptor === nothing) && i <= n_adapts
            adapt!(adaptor, θs[i], αs[i])
            h, prop = update(h, prop, adaptor)
            progress && append!(showvalues, [(:step_size, prop.integrator.ϵ), (:precondition, h.metric)])
            verbose && i == n_adapts && @info "Finished $n_adapts adapation steps" typeof(adaptor) prop.integrator.ϵ h.metric
        end
        progress && ProgressMeter.next!(pm; showvalues=showvalues)
=======
    r = rand(rng, h.metric)
    z = phasepoint(h, θ, r)
    time = @elapsed for i = 1:n_samples
        z, αs[i] = transition(rng, τ, h, z)
        θs[i], Hs[i] = z.θ, neg_energy(z)
        if i <= n_adapts
            adapt!(adaptor, θs[i], αs[i])
            h, τ = update(h, τ, adaptor)
            if verbose
                if i == n_adapts
                    @info "Finished $n_adapts adapation steps" typeof(adaptor) τ.integrator.ϵ h.metric
                elseif i % Int(n_adapts / 10) == 0
                    @info "Adapting $i of $n_adapts steps" typeof(adaptor) τ.integrator.ϵ h.metric
                end
            end
        end
        z = rand_momentum(rng, z, h)
>>>>>>> 5b9e7b7c
    end
    verbose && @info "Finished $n_samples sampling steps in $time (s)" typeof(h.metric) typeof(τ) EBFMI(Hs) mean(αs)
    return θs
<<<<<<< HEAD
end

function step(
    rng::AbstractRNG,
    h::Hamiltonian,
    prop::AbstractTrajectory{I},
    θ::AbstractVector{T}
) where {T<:Real,I<:AbstractIntegrator}
    h = update(h, θ) # Ensure h.metric has the same dim as θ.
    r = rand_momentum(rng, h)
    θ_new, r_new, α, H_new = transition(rng, prop, h, θ, r)
    return θ_new, H_new, α
end

step(
    h::Hamiltonian,
    p::AbstractTrajectory,
    θ::AbstractVector{T}
) where {T<:Real} = step(GLOBAL_RNG, h, p, θ)
=======
end
>>>>>>> 5b9e7b7c
<|MERGE_RESOLUTION|>--- conflicted
+++ resolved
@@ -1,8 +1,3 @@
-<<<<<<< HEAD
-sample(
-    h::Hamiltonian,
-    prop::AbstractProposal,
-=======
 ##
 ## Sampling functions
 ##
@@ -40,19 +35,13 @@
 sample(
     h::Hamiltonian,
     τ::AbstractProposal,
->>>>>>> 5b9e7b7c
     θ::AbstractVector{T},
     n_samples::Int,
     adaptor::Union{Nothing,Adaptation.AbstractAdaptor}=nothing,
     n_adapts::Int=min(div(n_samples, 10), 1_000);
-<<<<<<< HEAD
     verbose::Bool=true,
     progress::Bool=false
-) where {T<:Real} = sample(GLOBAL_RNG, h, prop, θ, n_samples, adaptor, n_adapts; verbose=verbose, progress=progress)
-=======
-    verbose::Bool=true
-) where {T<:Real} = sample(GLOBAL_RNG, h, τ, θ, n_samples, adaptor, n_adapts; verbose=verbose)
->>>>>>> 5b9e7b7c
+) where {T<:Real} = sample(GLOBAL_RNG, h, τ, θ, n_samples, adaptor, n_adapts; verbose=verbose, progress=progress)
 
 function sample(
     rng::AbstractRNG,
@@ -65,63 +54,28 @@
     verbose::Bool=true,
     progress::Bool=false
 ) where {T<:Real}
+    # Prepare containers to store sampling results
     θs = Vector{Vector{T}}(undef, n_samples)
     Hs = Vector{T}(undef, n_samples)
     αs = Vector{T}(undef, n_samples)
-<<<<<<< HEAD
+    # Prepare phase point for sampling
+    r = rand(rng, h.metric)
+    z = phasepoint(h, θ, r)
     pm = progress ? Progress(n_samples, desc="Sampling", barlen=31) : nothing
     time = @elapsed for i = 1:n_samples
-        θs[i], Hs[i], αs[i] = step(rng, h, prop, i == 1 ? θ : θs[i-1])
+        z, αs[i] = transition(rng, τ, h, z)
+        θs[i], Hs[i] = z.θ, neg_energy(z)
         progress && (showvalues = Tuple[(:iteration, i), (:hamiltonian_energy, Hs[i]), (:acceptance_rate, αs[i])])
         if !(adaptor === nothing) && i <= n_adapts
             adapt!(adaptor, θs[i], αs[i])
-            h, prop = update(h, prop, adaptor)
-            progress && append!(showvalues, [(:step_size, prop.integrator.ϵ), (:precondition, h.metric)])
-            verbose && i == n_adapts && @info "Finished $n_adapts adapation steps" typeof(adaptor) prop.integrator.ϵ h.metric
+            h, τ = update(h, τ, adaptor)
+            progress && append!(showvalues, [(:step_size, τ.integrator.ϵ), (:precondition, h.metric)])
+            verbose && i == n_adapts && @info "Finished $n_adapts adapation steps" typeof(adaptor) τ.integrator.ϵ h.metric
         end
         progress && ProgressMeter.next!(pm; showvalues=showvalues)
-=======
-    r = rand(rng, h.metric)
-    z = phasepoint(h, θ, r)
-    time = @elapsed for i = 1:n_samples
-        z, αs[i] = transition(rng, τ, h, z)
-        θs[i], Hs[i] = z.θ, neg_energy(z)
-        if i <= n_adapts
-            adapt!(adaptor, θs[i], αs[i])
-            h, τ = update(h, τ, adaptor)
-            if verbose
-                if i == n_adapts
-                    @info "Finished $n_adapts adapation steps" typeof(adaptor) τ.integrator.ϵ h.metric
-                elseif i % Int(n_adapts / 10) == 0
-                    @info "Adapting $i of $n_adapts steps" typeof(adaptor) τ.integrator.ϵ h.metric
-                end
-            end
-        end
+        # Refresh momentum for next iteration
         z = rand_momentum(rng, z, h)
->>>>>>> 5b9e7b7c
     end
     verbose && @info "Finished $n_samples sampling steps in $time (s)" typeof(h.metric) typeof(τ) EBFMI(Hs) mean(αs)
     return θs
-<<<<<<< HEAD
-end
-
-function step(
-    rng::AbstractRNG,
-    h::Hamiltonian,
-    prop::AbstractTrajectory{I},
-    θ::AbstractVector{T}
-) where {T<:Real,I<:AbstractIntegrator}
-    h = update(h, θ) # Ensure h.metric has the same dim as θ.
-    r = rand_momentum(rng, h)
-    θ_new, r_new, α, H_new = transition(rng, prop, h, θ, r)
-    return θ_new, H_new, α
-end
-
-step(
-    h::Hamiltonian,
-    p::AbstractTrajectory,
-    θ::AbstractVector{T}
-) where {T<:Real} = step(GLOBAL_RNG, h, p, θ)
-=======
-end
->>>>>>> 5b9e7b7c
+end