# Update of hamiltonian and proposal

update(h::Hamiltonian, ::AbstractAdaptor) = h
function update(
    h::Hamiltonian, adaptor::Union{MassMatrixAdaptor,NaiveHMCAdaptor,StanHMCAdaptor}
)
    metric = renew(h.metric, getM⁻¹(adaptor))
    return @set h.metric = metric
end

update(τ::Trajectory, ::AbstractAdaptor) = τ
function update(
    τ::Trajectory, adaptor::Union{StepSizeAdaptor,NaiveHMCAdaptor,StanHMCAdaptor}
)
    # FIXME: this does not support change type of `ϵ` (e.g. Float to Vector)
    integrator = update_nom_step_size(τ.integrator, getϵ(adaptor))
    @set τ.integrator = integrator
end

function update(κ::AbstractMCMCKernel, adaptor::AbstractAdaptor)
    @set κ.τ = update(κ.τ, adaptor)
end

function resize(h::Hamiltonian, θ::AbstractVecOrMat{T}) where {T<:AbstractFloat}
    metric = h.metric
    if size(metric) != size(θ)
        metric = ConstructionBase.constructorof(typeof(metric))(size(θ))
        @set! h.metric = metric
    end
    return h
end

##
## Interface functions
##
function sample_init(
    rng::Union{AbstractRNG,AbstractVector{<:AbstractRNG}},
    h::Hamiltonian,
    θ::AbstractVecOrMat{<:AbstractFloat},
)
    # Ensure h.metric has the same dim as θ.
    h = resize(h, θ)
    # Initial transition
    t = Transition(phasepoint(rng, θ, h), NamedTuple())
    return h, t
end

function transition(
    rng::Union{AbstractRNG,AbstractVector{<:AbstractRNG}},
    h::Hamiltonian,
    κ::HMCKernel,
    z::PhasePoint,
)
    (; refreshment, τ) = κ
    @set! τ.integrator = jitter(rng, τ.integrator)
    z = refresh(rng, refreshment, h, z)
    return transition(rng, h, τ, z)
end

function Adaptation.adapt!(
    h::Hamiltonian,
    κ::AbstractMCMCKernel,
    adaptor::Adaptation.NoAdaptation,
    i::Int,
    n_adapts::Int,
    θ::AbstractVecOrMat{<:AbstractFloat},
    α::AbstractScalarOrVec{<:AbstractFloat},
)
    return h, κ, false
end

function Adaptation.adapt!(
    h::Hamiltonian,
    κ::AbstractMCMCKernel,
    adaptor::AbstractAdaptor,
    i::Int,
    n_adapts::Int,
    θ::AbstractVecOrMat{<:AbstractFloat},
    α::AbstractScalarOrVec{<:AbstractFloat},
)
    isadapted = false
    if i <= n_adapts
        i == 1 && Adaptation.initialize!(adaptor, n_adapts)
        adapt!(adaptor, θ, α)
        i == n_adapts && finalize!(adaptor)
        h = update(h, adaptor)
        κ = update(κ, adaptor)
        isadapted = true
    end
    return h, κ, isadapted
end

"""
Progress meter update with all trajectory stats, iteration number and metric shown.
"""
<<<<<<< HEAD
function pm_next!(pm, stat::NamedTuple)
    ProgressMeter.next!(pm; showvalues=map(tuple, keys(stat), values(stat)))
=======
function pm_next!(pm::ProgressMeter.Progress, stat::NamedTuple)
    ProgressMeter.next!(pm; showvalues=map(tuple, values(stat), keys(stat)))
>>>>>>> 2f5b6c11
    return nothing
end

"""
Simple progress meter update without any show values.
"""
simple_pm_next!(pm::ProgressMeter.Progress, ::NamedTuple) = ProgressMeter.next!(pm)

##
## Sampling functions
##

function sample(
    h::Hamiltonian,
    κ::AbstractMCMCKernel,
    θ::AbstractVecOrMat{<:AbstractFloat},
    n_samples::Int,
    adaptor::AbstractAdaptor=NoAdaptation(),
    n_adapts::Int=min(div(n_samples, 10), 1_000);
    drop_warmup=false,
    verbose::Bool=true,
    progress::Bool=false,
    (pm_next!)::Function=pm_next!,
)
    return sample(
        Random.default_rng(),
        h,
        κ,
        θ,
        n_samples,
        adaptor,
        n_adapts;
        drop_warmup=drop_warmup,
        verbose=verbose,
        progress=progress,
        (pm_next!)=pm_next!,
    )
end

"""
    sample(
        rng::AbstractRNG,
        h::Hamiltonian,
        κ::AbstractMCMCKernel,
        θ::AbstractVecOrMat{T},
        n_samples::Int,
        adaptor::AbstractAdaptor=NoAdaptation(),
        n_adapts::Int=min(div(n_samples, 10), 1_000);
        drop_warmup::Bool=false,
        verbose::Bool=true,
        progress::Bool=false
    )
Sample `n_samples` samples using the proposal `κ` under Hamiltonian `h`.
- The randomness is controlled by `rng`. 
    - If `rng` is not provided, the default random number generator (`Random.default_rng()`) will be used.
- The initial point is given by `θ`.
- The adaptor is set by `adaptor`, for which the default is no adaptation.
    - It will perform `n_adapts` steps of adaptation, for which the default is the minimum of `1_000` and 10% of `n_samples`
- `drop_warmup` controls to drop the samples during adaptation phase or not
- `verbose` controls the verbosity
- `progress` controls whether to show the progress meter or not
"""
function sample(
    rng::Union{AbstractRNG,AbstractVector{<:AbstractRNG}},
    h::Hamiltonian,
    κ::HMCKernel,
    θ::T,
    n_samples::Int,
    adaptor::AbstractAdaptor=NoAdaptation(),
    n_adapts::Int=min(div(n_samples, 10), 1_000);
    drop_warmup=false,
    verbose::Bool=true,
    progress::Bool=false,
    (pm_next!)::Function=pm_next!,
) where {T<:AbstractVecOrMat{<:AbstractFloat}}
    @assert !(drop_warmup && (adaptor isa Adaptation.NoAdaptation)) "Cannot drop warmup samples if there is no adaptation phase."
    # Prepare containers to store sampling results
    n_keep = n_samples - (drop_warmup ? n_adapts : 0)
    θs, stats = Vector{T}(undef, n_keep), Vector{NamedTuple}(undef, n_keep)
    num_divergent_transitions = 0
    num_divergent_transitions_during_adaption = 0
    # Initial sampling
    h, t = sample_init(rng, h, θ)
    # Progress meter
    pm = progress ? ProgressMeter.Progress(n_samples; desc="Sampling", barlen=31) : nothing
    time = @elapsed for i in 1:n_samples
        # Make a transition
        t = transition(rng, h, κ, t.z)
        # Adapt h and κ; what mutable is the adaptor
        tstat = stat(t)
        h, κ, isadapted = adapt!(h, κ, adaptor, i, n_adapts, t.z.θ, tstat.acceptance_rate)
        if isadapted
            num_divergent_transitions_during_adaption += tstat.numerical_error
        else
            num_divergent_transitions += tstat.numerical_error
        end
        tstat = merge(tstat, (is_adapt=isadapted,))
        # Update progress meter
        if pm !== nothing
            percentage_divergent_transitions =
                num_divergent_transitions / max(i - n_adapts, 1)
            percentage_divergent_transitions_during_adaption =
                num_divergent_transitions_during_adaption / min(i, n_adapts)
            if percentage_divergent_transitions > 0.25
                @warn "The level of numerical errors is high. Please check the model carefully." maxlog =
                    3
            end
            # Do include current iteration and mass matrix
            pm_next!(
                pm,
                (
                    iterations=i,
                    ratio_divergent_transitions=round(
                        percentage_divergent_transitions; digits=2
                    ),
                    ratio_divergent_transitions_during_adaption=round(
                        percentage_divergent_transitions_during_adaption; digits=2
                    ),
                    tstat...,
                    mass_matrix=h.metric,
                ),
            )
            # Report finish of adapation
        elseif verbose && isadapted && i == n_adapts
            @info "Finished $n_adapts adapation steps" adaptor κ.τ.integrator h.metric
        end
        # Store sample
        if !drop_warmup || i > n_adapts
            j = i - drop_warmup * n_adapts
            θs[j], stats[j] = t.z.θ, tstat
        end
    end
    # Report end of sampling
    if verbose
        EBFMI_est = EBFMI(map(s -> s.hamiltonian_energy, stats))
        average_acceptance_rate = mean(map(s -> s.acceptance_rate, stats))
        if θ isa AbstractVector
            n_chains = 1
        else
            n_chains = size(θ, 2)
            # Make sure that arrays are on CPU before printing.
            EBFMI_est = convert(Vector{eltype(EBFMI_est)}, EBFMI_est)
            average_acceptance_rate = convert(
                Vector{eltype(average_acceptance_rate)}, average_acceptance_rate
            )
            EBFMI_est = "[" * join(EBFMI_est, ", ") * "]"
            average_acceptance_rate = "[" * join(average_acceptance_rate, ", ") * "]"
        end
        @info "Finished $n_samples sampling steps for $n_chains chains in $time (s)" h κ EBFMI_est average_acceptance_rate
    end
    return θs, stats
end<|MERGE_RESOLUTION|>--- conflicted
+++ resolved
@@ -93,13 +93,8 @@
 """
 Progress meter update with all trajectory stats, iteration number and metric shown.
 """
-<<<<<<< HEAD
-function pm_next!(pm, stat::NamedTuple)
+function pm_next!(pm::ProgressMeter.Progress, stat::NamedTuple)
     ProgressMeter.next!(pm; showvalues=map(tuple, keys(stat), values(stat)))
-=======
-function pm_next!(pm::ProgressMeter.Progress, stat::NamedTuple)
-    ProgressMeter.next!(pm; showvalues=map(tuple, values(stat), keys(stat)))
->>>>>>> 2f5b6c11
     return nothing
 end
 
