--- conflicted
+++ resolved
@@ -59,11 +59,6 @@
     # HMCDA Float32
     @test hmcda_32.δ == 0.8f0
     @test hmcda_32.λ == 1.0f0
-<<<<<<< HEAD
-=======
-    @test hmcda_32.init_ϵ == 0.0f0
-
->>>>>>> 032cf352
 end
 
 @testset "First step" begin
