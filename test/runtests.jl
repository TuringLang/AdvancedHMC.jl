using Distributed, Test, CUDA, Pkg
<<<<<<< HEAD

using AdvancedHMC: AdvancedHMC
=======
>>>>>>> 564af935

using AdvancedHMC: AdvancedHMC

println("Environment variables for testing")
println(ENV)

const DIRECTORY_AdvancedHMC = dirname(dirname(pathof(AdvancedHMC)))
const DIRECTORY_Turing_tests = joinpath(DIRECTORY_AdvancedHMC, "test", "turing")
<<<<<<< HEAD
const GROUP = get(ENV, "GROUP", "All")
=======
const GROUP = get(ENV, "AHMC_TEST_GROUP", "All")
>>>>>>> 564af935

@testset "AdvancedHMC" begin
    if GROUP == "All" || GROUP == "AdvancedHMC"
        tests = [
            "metric",
            "hamiltonian",
            "integrator",
            "trajectory",
            "adaptation",
            "sampler",
            "sampler-vec",
            "demo",
            "models",
<<<<<<< HEAD
            "abstractmcmc"
=======
>>>>>>> 564af935
        ]

        if CUDA.functional()
            @eval module TestCUDA
            include("cuda.jl")
            end
        else
            @warn "Skipping GPU tests because no GPU available."
        end

        res = map(tests) do t
            @eval module $(Symbol("Test_", t))
            include($t * ".jl")
            end
            return
        end
    end

    if GROUP == "All" || GROUP == "Downstream"
        @testset "turing" begin
            try
                # activate separate test environment
                Pkg.activate(DIRECTORY_Turing_tests)
                Pkg.develop(PackageSpec(; path=DIRECTORY_AdvancedHMC))
                Pkg.instantiate()

                # make sure that the new environment is considered `using` and `import` statements
                # (not added automatically on Julia 1.3, see e.g. PR #209)
                if !(joinpath(DIRECTORY_Turing_tests, "Project.toml") in Base.load_path())
                    pushfirst!(LOAD_PATH, DIRECTORY_Turing_tests)
                end

                # Avoids conflicting namespaces, e.g. `NUTS` used in Turing.jl's tests
                # refers to `Turing.NUTS` not `AdvancedHMC.NUTS`.
                @eval module TuringIntegrationTests
                include(joinpath("turing", "runtests.jl"))
                end
            catch err
                err isa Pkg.Resolve.ResolverError || rethrow()
                # If we can't resolve that means this is incompatible by SemVer and this is fine
                # It means we marked this as a breaking change, so we don't need to worry about
                # Mistakenly introducing a breaking change, as we have intentionally made one
                @info "Not compatible with this release. No problem." exception = err
            end
        end
    end
end<|MERGE_RESOLUTION|>--- conflicted
+++ resolved
@@ -1,9 +1,4 @@
 using Distributed, Test, CUDA, Pkg
-<<<<<<< HEAD
-
-using AdvancedHMC: AdvancedHMC
-=======
->>>>>>> 564af935
 
 using AdvancedHMC: AdvancedHMC
 
@@ -12,11 +7,7 @@
 
 const DIRECTORY_AdvancedHMC = dirname(dirname(pathof(AdvancedHMC)))
 const DIRECTORY_Turing_tests = joinpath(DIRECTORY_AdvancedHMC, "test", "turing")
-<<<<<<< HEAD
-const GROUP = get(ENV, "GROUP", "All")
-=======
 const GROUP = get(ENV, "AHMC_TEST_GROUP", "All")
->>>>>>> 564af935
 
 @testset "AdvancedHMC" begin
     if GROUP == "All" || GROUP == "AdvancedHMC"
@@ -30,10 +21,7 @@
             "sampler-vec",
             "demo",
             "models",
-<<<<<<< HEAD
             "abstractmcmc"
-=======
->>>>>>> 564af935
         ]
 
         if CUDA.functional()
