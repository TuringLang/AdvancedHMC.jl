name = "AdvancedHMC"
uuid = "0bf59076-c3b1-5ca4-86bd-e02cd72cde3d"
version = "0.4.4"

[deps]
AbstractMCMC = "80f14c24-f653-4e6a-9b94-39d6b0f70001"
ArgCheck = "dce04be8-c92d-5529-be00-80e4d2c0e197"
DocStringExtensions = "ffbed154-4ef7-542d-bbb7-c09d3a79fcae"
InplaceOps = "505f98c9-085e-5b2c-8e89-488be7bf1f34"
LinearAlgebra = "37e2e46d-f89d-539d-b4ee-838fcccc9c8e"
LogDensityProblems = "6fdf6af0-433a-55f7-b3ed-c6c6e0b8df7c"
LogDensityProblemsAD = "996a588d-648d-4e1f-a8f0-a84b347e47b1"
ProgressMeter = "92933f4c-e287-5a05-a399-4b506db050ca"
Random = "9a3f8284-a2c9-5f02-9a11-845980a1fd5c"
Requires = "ae029012-a4dd-5104-9daa-d747884805df"
Setfield = "efcf1570-3423-57d1-acb7-fd33fddbac46"
SimpleUnPack = "ce78b400-467f-4804-87d8-8f486da07d0a"
Statistics = "10745b16-79ce-11e8-11f9-7d13ad32a3b2"
StatsBase = "2913bbd2-ae8a-5f71-8c99-4fb6c76f3a91"
StatsFuns = "4c63d2b9-4356-54db-8cca-17b64c39e42c"

[weakdeps]
CUDA = "052768ef-5323-5732-b1bb-66c8b64840ba"
MCMCChains = "c7f686f2-ff18-58e9-bc7b-31028e88f75d"
OrdinaryDiffEq = "1dea7af3-3e70-54e6-95c3-0bf5283fa5ed"

[extensions]
AdvancedHMCCUDAExt = "CUDA"
AdvancedHMCMCMCChainsExt = "MCMCChains"
AdvancedHMCOrdinaryDiffEqExt = "OrdinaryDiffEq"

[compat]
AbstractMCMC = "4.2"
ArgCheck = "1, 2"
CUDA = "3, 4"
DocStringExtensions = "0.8, 0.9"
InplaceOps = "0.3"
LogDensityProblems = "2"
LogDensityProblemsAD = "1"
MCMCChains = "5, 6"
OrdinaryDiffEq = "6"
ProgressMeter = "1"
Requires = "0.5, 1"
Setfield = "0.7, 0.8, 1"
SimpleUnPack = "1.1"
StatsBase = "0.31, 0.32, 0.33"
StatsFuns = "0.8, 0.9, 1"
<<<<<<< HEAD
UnPack = "1"
julia = "1.6"
=======
julia = "1"
>>>>>>> 5eb1dd97

[extras]
CUDA = "052768ef-5323-5732-b1bb-66c8b64840ba"
MCMCChains = "c7f686f2-ff18-58e9-bc7b-31028e88f75d"
OrdinaryDiffEq = "1dea7af3-3e70-54e6-95c3-0bf5283fa5ed"<|MERGE_RESOLUTION|>--- conflicted
+++ resolved
@@ -1,6 +1,6 @@
 name = "AdvancedHMC"
 uuid = "0bf59076-c3b1-5ca4-86bd-e02cd72cde3d"
-version = "0.4.4"
+version = "0.4.5"
 
 [deps]
 AbstractMCMC = "80f14c24-f653-4e6a-9b94-39d6b0f70001"
@@ -45,12 +45,7 @@
 SimpleUnPack = "1.1"
 StatsBase = "0.31, 0.32, 0.33"
 StatsFuns = "0.8, 0.9, 1"
-<<<<<<< HEAD
-UnPack = "1"
 julia = "1.6"
-=======
-julia = "1"
->>>>>>> 5eb1dd97
 
 [extras]
 CUDA = "052768ef-5323-5732-b1bb-66c8b64840ba"
