name = "AdvancedHMC"
uuid = "0bf59076-c3b1-5ca4-86bd-e02cd72cde3d"
version = "0.2.11"

[deps]
ArgCheck = "dce04be8-c92d-5529-be00-80e4d2c0e197"
InplaceOps = "505f98c9-085e-5b2c-8e89-488be7bf1f34"
LazyArrays = "5078a376-72f3-5289-bfd5-ec5146d43c02"
LinearAlgebra = "37e2e46d-f89d-539d-b4ee-838fcccc9c8e"
Parameters = "d96e819e-fc66-5662-9728-84c9c7592b0a"
ProgressMeter = "92933f4c-e287-5a05-a399-4b506db050ca"
Random = "9a3f8284-a2c9-5f02-9a11-845980a1fd5c"
Statistics = "10745b16-79ce-11e8-11f9-7d13ad32a3b2"
StatsBase = "2913bbd2-ae8a-5f71-8c99-4fb6c76f3a91"
StatsFuns = "4c63d2b9-4356-54db-8cca-17b64c39e42c"

[compat]
julia = "1"
ArgCheck = "1"
InplaceOps = "0.3"
<<<<<<< HEAD
LazyArrays = "0.9,0.12"
Parameters = "0.10,0.11,0.12"
=======
LazyArrays = "0.9, 0.10, 0.11, 0.12, 0.13"
Parameters = "0.10, 0.11, 0.12"
>>>>>>> 680dec22
ProgressMeter = "1"
StatsBase = "0.31, 0.32"
StatsFuns = "0.8"

[extras]
DiffResults = "163ba53b-c6d8-5494-b064-1a9d43ac40c5"
Distributed = "8ba89e20-285c-5b6f-9357-94700520ee1b"
Distributions = "31c24e10-a181-5473-b8eb-7969acd0382f"
ForwardDiff = "f6369f11-7733-5829-9624-2563aa707210"
Test = "8dfed614-e22c-5e08-85e1-65c5234f0b40"
Turing = "fce5fe82-541a-59a6-adf8-730c64b5f9a0"
UnicodePlots = "b8865327-cd53-5732-bb35-84acbb429228"

[targets]
test = ["Test", "Distributions", "ForwardDiff", "Turing", "Distributed", "DiffResults", "UnicodePlots"]<|MERGE_RESOLUTION|>--- conflicted
+++ resolved
@@ -18,13 +18,8 @@
 julia = "1"
 ArgCheck = "1"
 InplaceOps = "0.3"
-<<<<<<< HEAD
-LazyArrays = "0.9,0.12"
-Parameters = "0.10,0.11,0.12"
-=======
 LazyArrays = "0.9, 0.10, 0.11, 0.12, 0.13"
 Parameters = "0.10, 0.11, 0.12"
->>>>>>> 680dec22
 ProgressMeter = "1"
 StatsBase = "0.31, 0.32"
 StatsFuns = "0.8"
