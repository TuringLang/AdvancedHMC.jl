name: CI

on:
  push:
    branches:
      - master
  pull_request:

jobs:
  test:
    runs-on: ${{ matrix.os }}
    continue-on-error: ${{ matrix.version == 'nightly' }}
    strategy:
      matrix:
        version:
          - '1'
          - 'nightly'
        os:
          - ubuntu-latest
          - macOS-latest
          - windows-latest
        arch:
          - x86
          - x64
        exclude:
          - os: ubuntu-latest
            arch: x86
          - os: macOS-latest
            arch: x86
          - os: windows-latest
            arch: x86
    steps:
      - uses: actions/checkout@v2
      - uses: julia-actions/setup-julia@v1
        with:
          version: ${{ matrix.version }}
          arch: ${{ matrix.arch }}
      - uses: julia-actions/julia-buildpkg@latest
      - name: Run tests
        uses: julia-actions/julia-runtest@latest
        env:
<<<<<<< HEAD
          GROUP: AdvancedHMC
=======
          AHMC_TEST_GROUP: AdvancedHMC
>>>>>>> 564af935
<|MERGE_RESOLUTION|>--- conflicted
+++ resolved
@@ -39,8 +39,4 @@
       - name: Run tests
         uses: julia-actions/julia-runtest@latest
         env:
-<<<<<<< HEAD
-          GROUP: AdvancedHMC
-=======
-          AHMC_TEST_GROUP: AdvancedHMC
->>>>>>> 564af935
+          AHMC_TEST_GROUP: AdvancedHMC