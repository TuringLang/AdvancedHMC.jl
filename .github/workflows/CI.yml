--- conflicted
+++ resolved
@@ -29,17 +29,7 @@
         os:
           - ubuntu-latest
           - macOS-latest
-<<<<<<< HEAD
-          #- windows-latest
-        exclude:
-          - version: 'min'
-            os: macOS-latest # Apple Silicon
-        include:
-          - version: 'min'
-            os: macOS-13 # Intel
-=======
           - windows-latest
->>>>>>> 6429519c
     steps:
       - uses: actions/checkout@v4
       - uses: julia-actions/setup-julia@v2
